--- conflicted
+++ resolved
@@ -351,18 +351,11 @@
             val intEquality = intEquality
         end
     in
-<<<<<<< HEAD
-        val intConstr    = makeConstr("int",    rtsFunction POLY_SYS_equala, boxedEither) (* Need arbitrary precision equality *)
-        val charConstr   = makeConstr("char",   wordEq, boxedNever) (* Always short *)
-        val stringConstr = makeConstr("string", stringEquality, boxedEither (* Single chars are unboxed. *))
-        val wordConstr   = makeConstr("word",   wordEq, boxedNever)
-=======
         val fixedIntConstr = makeConstr("int",  "FixedInt.int", wordEq, boxedNever) (* Fixed precision is always short *)
         val intInfConstr = makeConstr("int",    "IntInf.int", intEquality, boxedEither)
         val charConstr   = makeConstr("char",   "char", wordEq, boxedNever) (* Always short *)
         val stringConstr = makeConstr("string", "string", stringEquality, boxedEither (* Single chars are unboxed. *))
         val wordConstr   = makeConstr("word",   "word", wordEq, boxedNever)
->>>>>>> fbf508af
 
         (* Ref is a datatype with a single constructor.  The constructor is added in INITIALISE.
            Equality is special for "'a ref", "'a array" and "'a Array2.array".  They permit equality
