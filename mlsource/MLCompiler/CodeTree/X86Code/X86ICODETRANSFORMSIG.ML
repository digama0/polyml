(*
    Copyright David C. J. Matthews 2016-18

    This library is free software; you can redistribute it and/or
    modify it under the terms of the GNU Lesser General Public
    License version 2.1 as published by the Free Software Foundation.
    
    This library is distributed in the hope that it will be useful,
    but WITHOUT ANY WARRANTY; without even the implied warranty of
    MERCHANTABILITY or FITNESS FOR A PARTICULAR PURPOSE.  See the GNU
    Lesser General Public License for more details.
    
    You should have received a copy of the GNU Lesser General Public
    License along with this library; if not, write to the Free Software
    Foundation, Inc., 51 Franklin St, Fifth Floor, Boston, MA  02110-1301  USA
*)

signature X86ICODETRANSFORMSIG =
sig
    type reg and preg and basicBlock and regProperty
    type closureRef

    val codeICodeFunctionToX86: {blocks: basicBlock vector, functionName: string, pregProps: regProperty vector,
<<<<<<< HEAD
            argRegsUsed: reg list, hasFullClosure: bool, currentStackArgs: int,
            debugSwitches: Universal.universal list, resultClosure: closureRef } -> unit
=======
            argRegsUsed: reg list, hasFullClosure: bool, currentStackArgs: int, ccCount: int,
            debugSwitches: Universal.universal list } -> address
>>>>>>> dafafcb4

    structure Sharing:
    sig
        type preg       = preg
        and reg         = reg
        and basicBlock  = basicBlock
        and regProperty = regProperty
        and closureRef  = closureRef
    end
end;<|MERGE_RESOLUTION|>--- conflicted
+++ resolved
@@ -21,13 +21,8 @@
     type closureRef
 
     val codeICodeFunctionToX86: {blocks: basicBlock vector, functionName: string, pregProps: regProperty vector,
-<<<<<<< HEAD
-            argRegsUsed: reg list, hasFullClosure: bool, currentStackArgs: int,
+            argRegsUsed: reg list, hasFullClosure: bool, currentStackArgs: int, ccCount: int,
             debugSwitches: Universal.universal list, resultClosure: closureRef } -> unit
-=======
-            argRegsUsed: reg list, hasFullClosure: bool, currentStackArgs: int, ccCount: int,
-            debugSwitches: Universal.universal list } -> address
->>>>>>> dafafcb4
 
     structure Sharing:
     sig
