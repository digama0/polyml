(*
    Copyright (c) 2016-19 David C.J. Matthews

    This library is free software; you can redistribute it and/or
    modify it under the terms of the GNU Lesser General Public
    License version 2.1 as published by the Free Software Foundation.
    
    This library is distributed in the hope that it will be useful,
    but WITHOUT ANY WARRANTY; without even the implied warranty of
    MERCHANTABILITY or FITNESS FOR A PARTICULAR PURPOSE.  See the GNU
    Lesser General Public License for more details.
    
    You should have received a copy of the GNU Lesser General Public
    License along with this library; if not, write to the Free Software
    Foundation, Inc., 51 Franklin St, Fifth Floor, Boston, MA  02110-1301  USA
*)

functor X86FOREIGNCALL(

    structure X86CODE: X86CODESIG

    structure X86OPTIMISE:
    sig
        type operation
        type code
        type operations = operation list
        type closureRef

        (* Optimise and code-generate. *)
        val generateCode: {code: code, ops: operations, labelCount: int, resultClosure: closureRef} -> unit

        structure Sharing:
        sig
            type operation = operation
            type code = code
            type closureRef = closureRef
        end
    end

    structure DEBUG: DEBUGSIG
    
    structure CODE_ARRAY: CODEARRAYSIG

    sharing X86CODE.Sharing = X86OPTIMISE.Sharing = CODE_ARRAY.Sharing
): FOREIGNCALLSIG
=
struct
    open X86CODE
    open Address
    open CODE_ARRAY
<<<<<<< HEAD
        
    (* Unix X64.  The first six arguments are in rdi, rsi, rdx, rcx, r8, r9.
                  The rest are on the stack.
       Windows X64. The first four arguments are in rcx, rdx, r8 and r9.  The rest are
                   on the stack.  The caller must ensure the stack is aligned on 16-byte boundary
                   and must allocate 32-byte save area for the register args.
                   rbx, rbp, rdi, rsi, rsp, r12-r15 are saved by the called function.
       X86/32.  Arguments are pushed to the stack.
               ebx, edi, esi, ebp and esp are saved by the called function.
               We use esi to hold the argument data pointer and edi to save the ML stack pointer
       Our ML conventions use eax, ebx for the first two arguments in X86/32,
               rax, ebx, r8, r9, r10 for the first five arguments in X86/64 and
               rax, rsi, r8, r9 and r10 for the first five arguments in X86/64-32 bit.
    *)

=======
    
    val memRegSize = 0
   
>>>>>>> 3ce67899
    val (polyWordOpSize, nativeWordOpSize) =
        case targetArch of
            Native32Bit     => (OpSize32, OpSize32)
        |   Native64Bit     => (OpSize64, OpSize64)
        |   ObjectId32Bit   => (OpSize32, OpSize64)
    
    (* Ebx/Rbx is used for the second argument on the native architectures but
       is replaced by esi on the object ID arch because ebx is used as the
       global base register. *)
    val mlArg2Reg = case targetArch of ObjectId32Bit => esi | _ => ebx
    
    exception InternalError = Misc.InternalError
  
    fun opSizeToMove OpSize32 = Move32 | opSizeToMove OpSize64 = Move64

    val pushR = PushToStack o RegisterArg

    fun moveRR{source, output, opSize} =
        Move{source=RegisterArg source, destination=RegisterArg output, moveSize=opSizeToMove opSize}

    fun loadMemory(reg, base, offset, opSize) =
        Move{source=MemoryArg{base=base, offset=offset, index=NoIndex}, destination=RegisterArg reg, moveSize=opSizeToMove opSize}
    and storeMemory(reg, base, offset, opSize) =
        Move{source=RegisterArg reg, destination=MemoryArg {base=base, offset=offset, index=NoIndex}, moveSize=opSizeToMove opSize}
    
    val loadHeapMemory =
        case targetArch of
            ObjectId32Bit =>
                (
                    fn (reg, base, offset, opSize) => 
                        Move{source=MemoryArg{base=ebx, offset=offset, index=Index4 base},
                             destination=RegisterArg reg, moveSize=opSizeToMove opSize}
                )
        |   _ => loadMemory

    fun createProfileObject _ (*functionName*) =
    let
        (* The profile object is a single mutable with the F_bytes bit set. *)
        open Address
        val profileObject = RunCall.allocateByteMemory(0w1, Word.fromLargeWord(Word8.toLargeWord(Word8.orb(F_mutable, F_bytes))))
        fun clear 0w0 = ()
        |   clear i = (assignByte(profileObject, i-0w1, 0w0); clear (i-0w1))
        val () = clear wordSize
    in
        toMachineWord profileObject
    end

    val makeEntryPoint: string -> machineWord = RunCall.rtsCallFull1 "PolyCreateEntryPointObject"

    datatype abi = X86_32 | X64Win | X64Unix
    
    local
        (* Get the ABI.  On 64-bit Windows and Unix use different calling conventions. *)
        val getABICall: unit -> int = RunCall.rtsCallFast0 "PolyGetABI"
    in
        fun getABI() =
            case getABICall() of
                0 => X86_32
            |   1 => X64Unix
            |   2 => X64Win
            |   n => raise InternalError ("Unknown ABI type " ^ Int.toString n)
    end

    (* This is now the standard entry call code. *)
    datatype fastArgs = FastArgFixed | FastArgDouble | FastArgFloat


    fun rtsCallFastGeneral (functionName, argFormats, (*resultFormat*) _, debugSwitches) =
    let
        val entryPointAddr = makeEntryPoint functionName

        (* Get the ABI.  On 64-bit Windows and Unix use different calling conventions. *)
        val abi = getABI()

        val entryPtrReg = if targetArch <> Native32Bit then r11 else ecx
        
        val nArgs = List.length argFormats
        
        local
            (* Compute stack space.  The actual number of args passed is nArgs+1. *)
            val argSpace =
                case abi of
                    X64Unix => Int.max(0, nArgs-6)*8
                |   X64Win => Int.max(0, nArgs-4)*8
                |   X86_32 => List.foldl(fn (FastArgDouble, n) => n+8 | (_, n) => n+4) 0 argFormats
            val align = argSpace mod 16
        in
            (* Add sufficient space so that esp will be 16-byte aligned after we
               have pushed any arguments we need to push. *)
            val stackSpace =
                if align = 0
                then memRegSize
                else memRegSize + 16 - align
        end

        (* The number of ML arguments passed on the stack. *)
        val mlArgsOnStack = Int.max(case abi of X86_32 => nArgs - 2 | _ => nArgs - 5, 0)

        val code =
            [
                Move{source=AddressConstArg entryPointAddr, destination=RegisterArg entryPtrReg, moveSize=opSizeToMove polyWordOpSize}, (* Load the entry point ref. *)
                loadHeapMemory(entryPtrReg, entryPtrReg, 0, nativeWordOpSize)(* Load its value. *)
            ] @
            (
                (* Save heap ptr.  This is in r15 in X86/64 *)
                if targetArch <> Native32Bit then [storeMemory(r15, ebp, memRegLocalMPointer, nativeWordOpSize)] (* Save heap ptr *)
                else []
            ) @
            (
                if (case abi of X86_32 => nArgs >= 3 | _ => nArgs >= 6)
                then [moveRR{source=esp, output=edi, opSize=nativeWordOpSize}] (* Needed if we have to load from the stack. *)
                else []
            ) @
            [
                storeMemory(esp, ebp, memRegStackPtr, nativeWordOpSize), (* Save ML stack and switch to C stack. *)
                loadMemory(esp, ebp, memRegCStackPtr, nativeWordOpSize),
                (* Set the stack pointer past the data on the stack.  For Windows/64 add in a 32 byte save area *)
                ArithToGenReg{opc=SUB, output=esp, source=NonAddressConstArg(LargeInt.fromInt stackSpace), opSize=nativeWordOpSize}
            ] @
            (
                case abi of  (* Set the argument registers. *)
                    X86_32 =>
                    let
                        fun pushReg(reg, FastArgFixed) = [pushR reg]
                        |   pushReg(reg, FastArgDouble) = 
                            (* reg contains the address of the value.  This must be unboxed onto the stack. *)
                                [
                                    FPLoadFromMemory{address={base=reg, offset=0, index=NoIndex}, precision=DoublePrecision},
                                    ArithToGenReg{ opc=SUB, output=esp, source=NonAddressConstArg 8, opSize=nativeWordOpSize},
                                    FPStoreToMemory{ address={base=esp, offset=0, index=NoIndex}, precision=DoublePrecision, andPop=true }
                                ]
                        |   pushReg(reg, FastArgFloat) =
                            (* reg contains the address of the value.  This must be unboxed onto the stack. *)
                            [
                                FPLoadFromMemory{address={base=reg, offset=0, index=NoIndex}, precision=SinglePrecision},
                                ArithToGenReg{ opc=SUB, output=esp, source=NonAddressConstArg 4, opSize=nativeWordOpSize},
                                FPStoreToMemory{ address={base=esp, offset=0, index=NoIndex}, precision=SinglePrecision, andPop=true }
                            ]

                        (* The stack arguments have to be copied first followed by the ebx and finally eax. *)
                        fun pushArgs (_, []) = []
                        |   pushArgs (_, [argType]) = pushReg(eax, argType)
                        |   pushArgs (_, [arg2Type, arg1Type]) = pushReg(ebx, arg2Type) @ pushReg(eax, arg1Type)
                        |   pushArgs (n, FastArgFixed :: argTypes) =
                                PushToStack(MemoryArg{base=edi, offset=(nArgs-n+1)* 4, index=NoIndex}) :: pushArgs(n-1, argTypes)
                        |   pushArgs (n, argType :: argTypes) =
                                (* Use esi as a temporary register. *)
                                loadMemory(esi, edi, (nArgs-n+1)* 4, polyWordOpSize) :: pushReg(esi, argType) @ pushArgs(n-1, argTypes)
                    in
                        pushArgs(nArgs, List.rev argFormats)
                    end
                
                |   X64Unix =>
                    (
                        if List.all (fn FastArgFixed => true | _ => false) argFormats
                        then
                        let
                            fun pushArgs 0 = []
                            |   pushArgs 1 = [moveRR{source=eax, output=edi, opSize=polyWordOpSize}]
                            |   pushArgs 2 = moveRR{source=mlArg2Reg, output=esi, opSize=polyWordOpSize} :: pushArgs 1
                            |   pushArgs 3 = moveRR{source=r8, output=edx, opSize=polyWordOpSize} :: pushArgs 2
                            |   pushArgs 4 = moveRR{source=r9, output=ecx, opSize=polyWordOpSize} :: pushArgs 3
                            |   pushArgs 5 =
                                    (* We have to move r8 into edx before we can move r10 into r8 *)
                                    moveRR{source=r8, output=edx, opSize=polyWordOpSize} ::
                                    moveRR{source=r9, output=ecx, opSize=polyWordOpSize} ::
                                    moveRR{source=r10, output=r8, opSize=polyWordOpSize} :: pushArgs 2
                            |   pushArgs 6 =
                                    (* We have to move r9 into edi before we can load r9 from the stack. *)
                                    moveRR{source=r8, output=edx, opSize=polyWordOpSize} ::
                                    moveRR{source=r9, output=ecx, opSize=polyWordOpSize} ::
                                    loadMemory(r9, edi, 8, polyWordOpSize) ::
                                    moveRR{source=r10, output=r8, opSize=polyWordOpSize} :: pushArgs 2
                            |   pushArgs _ = raise InternalError "rtsCall: Abi/argument count not implemented"
                        in
                            pushArgs nArgs
                        end
                        else case argFormats of
                            [] => []
                        |   [FastArgFixed] => [ moveRR{source=eax, output=edi, opSize=polyWordOpSize} ]
                        |   [FastArgFixed, FastArgFixed] =>
                                (* Since mlArgs2Reg is esi on 32-in-64 this is redundant. *)
                                [ moveRR{source=mlArg2Reg, output=esi, opSize=polyWordOpSize}, moveRR{source=eax, output=edi, opSize=polyWordOpSize} ]
                        |   [FastArgFixed, FastArgFixed, FastArgFixed] => 
                                [ moveRR{source=mlArg2Reg, output=esi, opSize=polyWordOpSize}, moveRR{source=eax, output=edi, opSize=polyWordOpSize},
                                  moveRR{source=r8, output=edx, opSize=polyWordOpSize} ]
                        |   [FastArgFixed, FastArgFixed, FastArgFixed, FastArgFixed] => 
                                [ moveRR{source=mlArg2Reg, output=esi, opSize=polyWordOpSize}, moveRR{source=eax, output=edi, opSize=polyWordOpSize},
                                  moveRR{source=r8, output=edx, opSize=polyWordOpSize}, moveRR{source=r9, output=ecx, opSize=polyWordOpSize} ]
                            (* One "double" argument.  The value needs to be unboxed. *)
                        |   [FastArgDouble] => [] (* Already in xmm0 *)
                            (* X64 on both Windows and Unix take the first arg in xmm0 and the second in xmm1. They are already there. *)
                        |   [FastArgDouble, FastArgDouble] => []
                        |   [FastArgDouble, FastArgFixed] => [ moveRR{source=eax, output=edi, opSize=nativeWordOpSize} ]
                        |   [FastArgFloat] => [] (* Already in xmm0 *)
                        |   [FastArgFloat, FastArgFloat] => [] (* Already in xmm0 and xmm1 *)
                                (* One float argument and one fixed. *)
                        |   [FastArgFloat, FastArgFixed] => [moveRR{source=mlArg2Reg, output=edi, opSize=polyWordOpSize} ]
                        
                        |   _ => raise InternalError "rtsCall: Abi/argument count not implemented"
                            
                    )
                
                |   X64Win =>
                    (
                        if List.all (fn FastArgFixed => true | _ => false) argFormats
                        then
                        let
                            fun pushArgs 0 = []
                            |   pushArgs 1 = [moveRR{source=eax, output=ecx, opSize=polyWordOpSize}]
                            |   pushArgs 2 = moveRR{source=mlArg2Reg, output=edx, opSize=polyWordOpSize} :: pushArgs 1
                            |   pushArgs 3 = (* Already in r8 *) pushArgs 2
                            |   pushArgs 4 = (* Already in r9, and r8 *) pushArgs 2
                            |   pushArgs 5 = pushR r10 :: pushArgs 2
                            |   pushArgs 6 = PushToStack(MemoryArg{base=edi, offset=8, index=NoIndex}) :: pushArgs 5
                            |   pushArgs _ = raise InternalError "rtsCall: Abi/argument count not implemented"
                        in
                            pushArgs nArgs
                        end

                        else case argFormats of
                            [FastArgFixed] => [ moveRR{source=eax, output=ecx, opSize=polyWordOpSize} ]
                        |   [FastArgFixed, FastArgFixed] => [ moveRR{source=eax, output=ecx, opSize=polyWordOpSize}, moveRR{source=mlArg2Reg, output=edx, opSize=polyWordOpSize} ]
                        |   [FastArgFixed, FastArgFixed, FastArgFixed] =>
                                [ moveRR{source=eax, output=ecx, opSize=polyWordOpSize}, moveRR{source=mlArg2Reg, output=edx, opSize=polyWordOpSize} (* Arg3 is already in r8. *) ]
                        |   [FastArgFixed, FastArgFixed, FastArgFixed, FastArgFixed] =>
                                [ moveRR{source=eax, output=ecx, opSize=polyWordOpSize}, moveRR{source=mlArg2Reg, output=edx, opSize=polyWordOpSize} (* Arg3 is already in r8 and arg4 in r9. *) ]
                        |   [FastArgDouble] => [ (* Already in xmm0 *) ]
                            (* X64 on both Windows and Unix take the first arg in xmm0 and the second in xmm1. They are already there. *)
                        |   [FastArgDouble, FastArgDouble] => [ ]
                            (* X64 on both Windows and Unix take the first arg in xmm0.  On Unix the integer argument is treated
                               as the first argument and goes into edi.  On Windows it's treated as the second and goes into edx.
                               N.B.  It's also the first argument in ML so is in rax. *)
                        |   [FastArgDouble, FastArgFixed] => [ moveRR{source=eax, output=edx, opSize=nativeWordOpSize} ]
                        |   [FastArgFloat] => []
                        |   [FastArgFloat, FastArgFloat] => [] (* Already in xmm0 and xmm1 *)
                        |   [FastArgFloat, FastArgFixed] => [moveRR{source=mlArg2Reg, output=edx, opSize=polyWordOpSize}]

                        |   _ => raise InternalError "rtsCall: Abi/argument count not implemented"
                    )
            ) @
            (*  For Windows/64 add in a 32 byte save area ater we've pushed any arguments. *)
            (case abi of X64Win => [ArithToGenReg{opc=SUB, output=esp, source=NonAddressConstArg 32, opSize=nativeWordOpSize}] | _ => []) @
            [
                CallAddress(RegisterArg entryPtrReg), (* Call the function *)
                loadMemory(esp, ebp, memRegStackPtr, nativeWordOpSize) (* Restore the ML stack pointer. *)
            ] @
            (
            if targetArch <> Native32Bit then [loadMemory(r15, ebp, memRegLocalMPointer, nativeWordOpSize) ] (* Copy back the heap ptr *)
            else []
            ) @
            [
<<<<<<< HEAD
=======
                ArithMemConst{opc=CMP, address={offset=memRegExceptionPacket, base=ebp, index=NoIndex}, source=noException, opSize=polyWordOpSize},
                ConditionalBranch{test=JNE, label=exLabel},
                (* Remove any arguments that have been passed on the stack. *)
                ReturnFromFunction(Int.max(case abi of X86_32 => nArgs-2 | _ => nArgs-5, 0)),
                JumpLabel exLabel, (* else raise the exception *)
                loadMemory(eax, ebp, memRegExceptionPacket, polyWordOpSize),
                RaiseException { workReg=ecx }
            ]
 
        val profileObject = createProfileObject functionName
        val newCode = codeCreate (functionName, profileObject, debugSwitches)
        val closure = makeConstantClosure()
        val () = X86OPTIMISE.generateCode{code=newCode, labelCount=1(*One label.*), ops=code, resultClosure=closure}
    in
        closureAsAddress closure
    end

    (* This is a quicker version but can only be used if the RTS entry does
       not allocated ML memory, raise an exception or need to suspend the thread. *)
    datatype fastArgs = FastArgFixed | FastArgDouble | FastArgFloat


    fun rtsCallFastGeneral (functionName, argFormats, (*resultFormat*) _, debugSwitches) =
    let
        val entryPointAddr = makeEntryPoint functionName

        (* Get the ABI.  On 64-bit Windows and Unix use different calling conventions. *)
        val abi = getABI()

        val (entryPtrReg, saveMLStackPtrReg) =
            if targetArch <> Native32Bit then (r11, r13) else (ecx, edi)
        
        val stackSpace =
            case abi of
                X64Unix => memRegSize
            |   X64Win => memRegSize + 32 (* Requires 32-byte save area. *)
            |   X86_32 =>
                let
                    (* GCC likes to keep the stack on a 16-byte alignment. *)
                    val argSpace = List.foldl(fn (FastArgDouble, n) => n+8 | (_, n) => n+4) 0 argFormats
                    val align = argSpace mod 16
                in
                    (* Add sufficient space so that esp will be 16-byte aligned *)
                    if align = 0
                    then memRegSize
                    else memRegSize + 16 - align
                end

        (* The number of ML arguments passed on the stack. *)
        val mlArgsOnStack =
            Int.max(case abi of X86_32 => List.length argFormats - 2 | _ => List.length argFormats - 5, 0)

        val code =
            [
                Move{source=AddressConstArg entryPointAddr, destination=RegisterArg entryPtrReg, moveSize=opSizeToMove polyWordOpSize}, (* Load the entry point ref. *)
                loadHeapMemory(entryPtrReg, entryPtrReg, 0, nativeWordOpSize),(* Load its value. *)
                moveRR{source=esp, output=saveMLStackPtrReg, opSize=nativeWordOpSize}, (* Save ML stack and switch to C stack. *)
                loadMemory(esp, ebp, memRegCStackPtr, nativeWordOpSize),
                (* Set the stack pointer past the data on the stack.  For Windows/64 add in a 32 byte save area *)
                ArithToGenReg{opc=SUB, output=esp, source=NonAddressConstArg(LargeInt.fromInt stackSpace), opSize=nativeWordOpSize}
            ] @
            (
                case (abi, argFormats) of  (* Set the argument registers. *)
                    (_, []) => []
                |   (X64Unix, [FastArgFixed]) => [ moveRR{source=eax, output=edi, opSize=polyWordOpSize} ]
                |   (X64Unix, [FastArgFixed, FastArgFixed]) =>
                        (* Since mlArgs2Reg is esi on 32-in-64 this is redundant. *)
                        [ moveRR{source=mlArg2Reg, output=esi, opSize=polyWordOpSize}, moveRR{source=eax, output=edi, opSize=polyWordOpSize} ]
                |   (X64Unix, [FastArgFixed, FastArgFixed, FastArgFixed]) => 
                        [ moveRR{source=mlArg2Reg, output=esi, opSize=polyWordOpSize}, moveRR{source=eax, output=edi, opSize=polyWordOpSize},
                          moveRR{source=r8, output=edx, opSize=polyWordOpSize} ]
                |   (X64Unix, [FastArgFixed, FastArgFixed, FastArgFixed, FastArgFixed]) => 
                        [ moveRR{source=mlArg2Reg, output=esi, opSize=polyWordOpSize}, moveRR{source=eax, output=edi, opSize=polyWordOpSize},
                          moveRR{source=r8, output=edx, opSize=polyWordOpSize}, moveRR{source=r9, output=ecx, opSize=polyWordOpSize} ]
                |   (X64Win, [FastArgFixed]) => [ moveRR{source=eax, output=ecx, opSize=polyWordOpSize} ]
                |   (X64Win, [FastArgFixed, FastArgFixed]) => [ moveRR{source=eax, output=ecx, opSize=polyWordOpSize}, moveRR{source=mlArg2Reg, output=edx, opSize=polyWordOpSize} ]
                |   (X64Win, [FastArgFixed, FastArgFixed, FastArgFixed]) =>
                        [ moveRR{source=eax, output=ecx, opSize=polyWordOpSize}, moveRR{source=mlArg2Reg, output=edx, opSize=polyWordOpSize} (* Arg3 is already in r8. *) ]
                |   (X64Win, [FastArgFixed, FastArgFixed, FastArgFixed, FastArgFixed]) =>
                        [ moveRR{source=eax, output=ecx, opSize=polyWordOpSize}, moveRR{source=mlArg2Reg, output=edx, opSize=polyWordOpSize} (* Arg3 is already in r8 and arg4 in r9. *) ]
                |   (X86_32, [FastArgFixed]) => [ pushR eax ]
                |   (X86_32, [FastArgFixed, FastArgFixed]) => [ pushR mlArg2Reg, pushR eax ]
                |   (X86_32, [FastArgFixed, FastArgFixed, FastArgFixed]) =>
                        [
                            (* We need to move an argument from the ML stack. *)
                            loadMemory(edx, saveMLStackPtrReg, 4, polyWordOpSize), pushR edx, pushR mlArg2Reg, pushR eax
                        ]
                |   (X86_32, [FastArgFixed, FastArgFixed, FastArgFixed, FastArgFixed]) =>
                        [
                            (* We need to move an arguments from the ML stack. *)
                            loadMemory(edx, saveMLStackPtrReg, 4, polyWordOpSize), pushR edx,
                            loadMemory(edx, saveMLStackPtrReg, 8, polyWordOpSize), pushR edx,
                            pushR mlArg2Reg, pushR eax
                        ]

                    (* One "double" argument.  The value needs to be unboxed. *)
                |   (X86_32, [FastArgDouble]) =>
                     (* eax contains the address of the value.  This must be unboxed onto the stack. *)
                    [
                        FPLoadFromMemory{address={base=eax, offset=0, index=NoIndex}, precision=DoublePrecision},
                        ArithToGenReg{ opc=SUB, output=esp, source=NonAddressConstArg 8, opSize=nativeWordOpSize},
                        FPStoreToMemory{ address={base=esp, offset=0, index=NoIndex}, precision=DoublePrecision, andPop=true }
                    ]

                |   (_, [FastArgDouble]) => [ (* Already in xmm0 *) ]

                |   (X86_32, [FastArgDouble, FastArgDouble]) =>
                     (* eax and ebx contain the addresses of the values.  They must be unboxed onto the stack. *)
                    [
                        FPLoadFromMemory{address={base=ebx, offset=0, index=NoIndex}, precision=DoublePrecision},
                        ArithToGenReg{ opc=SUB, output=esp, source=NonAddressConstArg 8, opSize=nativeWordOpSize},
                        FPStoreToMemory{ address={base=esp, offset=0, index=NoIndex}, precision=DoublePrecision, andPop=true },
                        FPLoadFromMemory{address={base=eax, offset=0, index=NoIndex}, precision=DoublePrecision},
                        ArithToGenReg{ opc=SUB, output=esp, source=NonAddressConstArg 8, opSize=nativeWordOpSize},
                        FPStoreToMemory{ address={base=esp, offset=0, index=NoIndex}, precision=DoublePrecision, andPop=true }
                    ]
                    (* X64 on both Windows and Unix take the first arg in xmm0 and the second in xmm1. They are already there. *)
                |   (_, [FastArgDouble, FastArgDouble]) => [ ]

                    (* X64 on both Windows and Unix take the first arg in xmm0.  On Unix the integer argument is treated
                       as the first argument and goes into edi.  On Windows it's treated as the second and goes into edx.
                       N.B.  It's also the first argument in ML so is in rax. *)
                |   (X64Unix, [FastArgDouble, FastArgFixed]) => [ moveRR{source=eax, output=edi, opSize=nativeWordOpSize} ]
                |   (X64Win, [FastArgDouble, FastArgFixed]) => [ moveRR{source=eax, output=edx, opSize=nativeWordOpSize} ]
                |   (X86_32, [FastArgDouble, FastArgFixed]) =>
                     (* ebx must be pushed to the stack but eax must be unboxed.. *)
                    [
                        pushR ebx,
                        FPLoadFromMemory{address={base=eax, offset=0, index=NoIndex}, precision=DoublePrecision},
                        ArithToGenReg{ opc=SUB, output=esp, source=NonAddressConstArg 8, opSize=nativeWordOpSize},
                        FPStoreToMemory{ address={base=esp, offset=0, index=NoIndex}, precision=DoublePrecision, andPop=true }
                    ]

                    (* One "float" argument.  The value needs to be untagged on X86/64 but unboxed on X86/32. *)
                |   (X86_32, [FastArgFloat]) =>
                     (* eax contains the address of the value.  This must be unboxed onto the stack. *)
                    [
                        FPLoadFromMemory{address={base=eax, offset=0, index=NoIndex}, precision=SinglePrecision},
                        ArithToGenReg{ opc=SUB, output=esp, source=NonAddressConstArg 4, opSize=nativeWordOpSize},
                        FPStoreToMemory{ address={base=esp, offset=0, index=NoIndex}, precision=SinglePrecision, andPop=true }
                    ]
                |   (_, [FastArgFloat]) => []

                    (* Two float arguments.  Untag them on X86/64 but unbox on X86/32 *)
                |   (X86_32, [FastArgFloat, FastArgFloat]) =>
                     (* eax and ebx contain the addresses of the values.  They must be unboxed onto the stack. *)
                    [
                        FPLoadFromMemory{address={base=ebx, offset=0, index=NoIndex}, precision=SinglePrecision},
                        ArithToGenReg{ opc=SUB, output=esp, source=NonAddressConstArg 4, opSize=nativeWordOpSize},
                        FPStoreToMemory{ address={base=esp, offset=0, index=NoIndex}, precision=SinglePrecision, andPop=true },
                        FPLoadFromMemory{address={base=eax, offset=0, index=NoIndex}, precision=SinglePrecision},
                        ArithToGenReg{ opc=SUB, output=esp, source=NonAddressConstArg 4, opSize=nativeWordOpSize},
                        FPStoreToMemory{ address={base=esp, offset=0, index=NoIndex}, precision=SinglePrecision, andPop=true }
                    ]
                |   (_, [FastArgFloat, FastArgFloat]) => [] (* Already in xmm0 and xmm1 *)

                    (* One float argument and one fixed. *)
                |   (X64Unix, [FastArgFloat, FastArgFixed]) => [moveRR{source=mlArg2Reg, output=edi, opSize=polyWordOpSize} ]
                |   (X64Win, [FastArgFloat, FastArgFixed]) => [moveRR{source=mlArg2Reg, output=edx, opSize=polyWordOpSize}]
                |   (X86_32, [FastArgFloat, FastArgFixed]) =>
                     (* ebx must be pushed to the stack but eax must be unboxed.. *)
                    [
                        pushR ebx,
                        FPLoadFromMemory{address={base=eax, offset=0, index=NoIndex}, precision=SinglePrecision},
                        ArithToGenReg{ opc=SUB, output=esp, source=NonAddressConstArg 4, opSize=nativeWordOpSize},
                        FPStoreToMemory{ address={base=esp, offset=0, index=NoIndex}, precision=SinglePrecision, andPop=true }
                    ]

                |   _ => raise InternalError "rtsCall: Abi/argument count not implemented"
            ) @
            [
                CallAddress(RegisterArg entryPtrReg), (* Call the function *)
                moveRR{source=saveMLStackPtrReg, output=esp, opSize=nativeWordOpSize}, (* Restore the ML stack pointer *)
>>>>>>> 3ce67899
                (* Since this is an ML function we need to remove any ML stack arguments. *)
                ReturnFromFunction mlArgsOnStack
            ]
 
        val profileObject = createProfileObject functionName
        val newCode = codeCreate (functionName, profileObject, debugSwitches)
        val closure = makeConstantClosure()
        val () = X86OPTIMISE.generateCode{code=newCode, labelCount=0, ops=code, resultClosure=closure}
    in
        closureAsAddress closure
    end
    
    
    fun rtsCallFast (functionName, nArgs, debugSwitches) =
        rtsCallFastGeneral (functionName, List.tabulate(nArgs, fn _ => FastArgFixed), FastArgFixed, debugSwitches)
    
    (* RTS call with one double-precision floating point argument and a floating point result. *)
    fun rtsCallFastRealtoReal (functionName, debugSwitches) =
        rtsCallFastGeneral (functionName, [FastArgDouble], FastArgDouble, debugSwitches)
    
    (* RTS call with two double-precision floating point arguments and a floating point result. *)
    fun rtsCallFastRealRealtoReal (functionName, debugSwitches) =
        rtsCallFastGeneral (functionName, [FastArgDouble, FastArgDouble], FastArgDouble, debugSwitches)

    (* RTS call with one double-precision floating point argument, one fixed point argument and a
       floating point result. *)
    fun rtsCallFastRealGeneraltoReal (functionName, debugSwitches) =
        rtsCallFastGeneral (functionName, [FastArgDouble, FastArgFixed], FastArgDouble, debugSwitches)

    (* RTS call with one general (i.e. ML word) argument and a floating point result.
       This is used only to convert arbitrary precision values to floats. *)
    fun rtsCallFastGeneraltoReal (functionName, debugSwitches) =
        rtsCallFastGeneral (functionName, [FastArgFixed], FastArgDouble, debugSwitches)

    (* Operations on Real32.real values. *)

    fun rtsCallFastFloattoFloat (functionName, debugSwitches) =
        rtsCallFastGeneral (functionName, [FastArgFloat], FastArgFloat, debugSwitches)
    
    fun rtsCallFastFloatFloattoFloat (functionName, debugSwitches) =
        rtsCallFastGeneral (functionName, [FastArgFloat, FastArgFloat], FastArgFloat, debugSwitches)

    (* RTS call with one double-precision floating point argument, one fixed point argument and a
       floating point result. *)
    fun rtsCallFastFloatGeneraltoFloat (functionName, debugSwitches) =
        rtsCallFastGeneral (functionName, [FastArgFloat, FastArgFixed], FastArgFloat, debugSwitches)

    (* RTS call with one general (i.e. ML word) argument and a floating point result.
       This is used only to convert arbitrary precision values to floats. *)
    fun rtsCallFastGeneraltoFloat (functionName, debugSwitches) =
        rtsCallFastGeneral (functionName, [FastArgFixed], FastArgFloat, debugSwitches)

end;<|MERGE_RESOLUTION|>--- conflicted
+++ resolved
@@ -48,7 +48,6 @@
     open X86CODE
     open Address
     open CODE_ARRAY
-<<<<<<< HEAD
         
     (* Unix X64.  The first six arguments are in rdi, rsi, rdx, rcx, r8, r9.
                   The rest are on the stack.
@@ -63,12 +62,9 @@
                rax, ebx, r8, r9, r10 for the first five arguments in X86/64 and
                rax, rsi, r8, r9 and r10 for the first five arguments in X86/64-32 bit.
     *)
-
-=======
     
     val memRegSize = 0
-   
->>>>>>> 3ce67899
+
     val (polyWordOpSize, nativeWordOpSize) =
         case targetArch of
             Native32Bit     => (OpSize32, OpSize32)
@@ -321,182 +317,6 @@
             else []
             ) @
             [
-<<<<<<< HEAD
-=======
-                ArithMemConst{opc=CMP, address={offset=memRegExceptionPacket, base=ebp, index=NoIndex}, source=noException, opSize=polyWordOpSize},
-                ConditionalBranch{test=JNE, label=exLabel},
-                (* Remove any arguments that have been passed on the stack. *)
-                ReturnFromFunction(Int.max(case abi of X86_32 => nArgs-2 | _ => nArgs-5, 0)),
-                JumpLabel exLabel, (* else raise the exception *)
-                loadMemory(eax, ebp, memRegExceptionPacket, polyWordOpSize),
-                RaiseException { workReg=ecx }
-            ]
- 
-        val profileObject = createProfileObject functionName
-        val newCode = codeCreate (functionName, profileObject, debugSwitches)
-        val closure = makeConstantClosure()
-        val () = X86OPTIMISE.generateCode{code=newCode, labelCount=1(*One label.*), ops=code, resultClosure=closure}
-    in
-        closureAsAddress closure
-    end
-
-    (* This is a quicker version but can only be used if the RTS entry does
-       not allocated ML memory, raise an exception or need to suspend the thread. *)
-    datatype fastArgs = FastArgFixed | FastArgDouble | FastArgFloat
-
-
-    fun rtsCallFastGeneral (functionName, argFormats, (*resultFormat*) _, debugSwitches) =
-    let
-        val entryPointAddr = makeEntryPoint functionName
-
-        (* Get the ABI.  On 64-bit Windows and Unix use different calling conventions. *)
-        val abi = getABI()
-
-        val (entryPtrReg, saveMLStackPtrReg) =
-            if targetArch <> Native32Bit then (r11, r13) else (ecx, edi)
-        
-        val stackSpace =
-            case abi of
-                X64Unix => memRegSize
-            |   X64Win => memRegSize + 32 (* Requires 32-byte save area. *)
-            |   X86_32 =>
-                let
-                    (* GCC likes to keep the stack on a 16-byte alignment. *)
-                    val argSpace = List.foldl(fn (FastArgDouble, n) => n+8 | (_, n) => n+4) 0 argFormats
-                    val align = argSpace mod 16
-                in
-                    (* Add sufficient space so that esp will be 16-byte aligned *)
-                    if align = 0
-                    then memRegSize
-                    else memRegSize + 16 - align
-                end
-
-        (* The number of ML arguments passed on the stack. *)
-        val mlArgsOnStack =
-            Int.max(case abi of X86_32 => List.length argFormats - 2 | _ => List.length argFormats - 5, 0)
-
-        val code =
-            [
-                Move{source=AddressConstArg entryPointAddr, destination=RegisterArg entryPtrReg, moveSize=opSizeToMove polyWordOpSize}, (* Load the entry point ref. *)
-                loadHeapMemory(entryPtrReg, entryPtrReg, 0, nativeWordOpSize),(* Load its value. *)
-                moveRR{source=esp, output=saveMLStackPtrReg, opSize=nativeWordOpSize}, (* Save ML stack and switch to C stack. *)
-                loadMemory(esp, ebp, memRegCStackPtr, nativeWordOpSize),
-                (* Set the stack pointer past the data on the stack.  For Windows/64 add in a 32 byte save area *)
-                ArithToGenReg{opc=SUB, output=esp, source=NonAddressConstArg(LargeInt.fromInt stackSpace), opSize=nativeWordOpSize}
-            ] @
-            (
-                case (abi, argFormats) of  (* Set the argument registers. *)
-                    (_, []) => []
-                |   (X64Unix, [FastArgFixed]) => [ moveRR{source=eax, output=edi, opSize=polyWordOpSize} ]
-                |   (X64Unix, [FastArgFixed, FastArgFixed]) =>
-                        (* Since mlArgs2Reg is esi on 32-in-64 this is redundant. *)
-                        [ moveRR{source=mlArg2Reg, output=esi, opSize=polyWordOpSize}, moveRR{source=eax, output=edi, opSize=polyWordOpSize} ]
-                |   (X64Unix, [FastArgFixed, FastArgFixed, FastArgFixed]) => 
-                        [ moveRR{source=mlArg2Reg, output=esi, opSize=polyWordOpSize}, moveRR{source=eax, output=edi, opSize=polyWordOpSize},
-                          moveRR{source=r8, output=edx, opSize=polyWordOpSize} ]
-                |   (X64Unix, [FastArgFixed, FastArgFixed, FastArgFixed, FastArgFixed]) => 
-                        [ moveRR{source=mlArg2Reg, output=esi, opSize=polyWordOpSize}, moveRR{source=eax, output=edi, opSize=polyWordOpSize},
-                          moveRR{source=r8, output=edx, opSize=polyWordOpSize}, moveRR{source=r9, output=ecx, opSize=polyWordOpSize} ]
-                |   (X64Win, [FastArgFixed]) => [ moveRR{source=eax, output=ecx, opSize=polyWordOpSize} ]
-                |   (X64Win, [FastArgFixed, FastArgFixed]) => [ moveRR{source=eax, output=ecx, opSize=polyWordOpSize}, moveRR{source=mlArg2Reg, output=edx, opSize=polyWordOpSize} ]
-                |   (X64Win, [FastArgFixed, FastArgFixed, FastArgFixed]) =>
-                        [ moveRR{source=eax, output=ecx, opSize=polyWordOpSize}, moveRR{source=mlArg2Reg, output=edx, opSize=polyWordOpSize} (* Arg3 is already in r8. *) ]
-                |   (X64Win, [FastArgFixed, FastArgFixed, FastArgFixed, FastArgFixed]) =>
-                        [ moveRR{source=eax, output=ecx, opSize=polyWordOpSize}, moveRR{source=mlArg2Reg, output=edx, opSize=polyWordOpSize} (* Arg3 is already in r8 and arg4 in r9. *) ]
-                |   (X86_32, [FastArgFixed]) => [ pushR eax ]
-                |   (X86_32, [FastArgFixed, FastArgFixed]) => [ pushR mlArg2Reg, pushR eax ]
-                |   (X86_32, [FastArgFixed, FastArgFixed, FastArgFixed]) =>
-                        [
-                            (* We need to move an argument from the ML stack. *)
-                            loadMemory(edx, saveMLStackPtrReg, 4, polyWordOpSize), pushR edx, pushR mlArg2Reg, pushR eax
-                        ]
-                |   (X86_32, [FastArgFixed, FastArgFixed, FastArgFixed, FastArgFixed]) =>
-                        [
-                            (* We need to move an arguments from the ML stack. *)
-                            loadMemory(edx, saveMLStackPtrReg, 4, polyWordOpSize), pushR edx,
-                            loadMemory(edx, saveMLStackPtrReg, 8, polyWordOpSize), pushR edx,
-                            pushR mlArg2Reg, pushR eax
-                        ]
-
-                    (* One "double" argument.  The value needs to be unboxed. *)
-                |   (X86_32, [FastArgDouble]) =>
-                     (* eax contains the address of the value.  This must be unboxed onto the stack. *)
-                    [
-                        FPLoadFromMemory{address={base=eax, offset=0, index=NoIndex}, precision=DoublePrecision},
-                        ArithToGenReg{ opc=SUB, output=esp, source=NonAddressConstArg 8, opSize=nativeWordOpSize},
-                        FPStoreToMemory{ address={base=esp, offset=0, index=NoIndex}, precision=DoublePrecision, andPop=true }
-                    ]
-
-                |   (_, [FastArgDouble]) => [ (* Already in xmm0 *) ]
-
-                |   (X86_32, [FastArgDouble, FastArgDouble]) =>
-                     (* eax and ebx contain the addresses of the values.  They must be unboxed onto the stack. *)
-                    [
-                        FPLoadFromMemory{address={base=ebx, offset=0, index=NoIndex}, precision=DoublePrecision},
-                        ArithToGenReg{ opc=SUB, output=esp, source=NonAddressConstArg 8, opSize=nativeWordOpSize},
-                        FPStoreToMemory{ address={base=esp, offset=0, index=NoIndex}, precision=DoublePrecision, andPop=true },
-                        FPLoadFromMemory{address={base=eax, offset=0, index=NoIndex}, precision=DoublePrecision},
-                        ArithToGenReg{ opc=SUB, output=esp, source=NonAddressConstArg 8, opSize=nativeWordOpSize},
-                        FPStoreToMemory{ address={base=esp, offset=0, index=NoIndex}, precision=DoublePrecision, andPop=true }
-                    ]
-                    (* X64 on both Windows and Unix take the first arg in xmm0 and the second in xmm1. They are already there. *)
-                |   (_, [FastArgDouble, FastArgDouble]) => [ ]
-
-                    (* X64 on both Windows and Unix take the first arg in xmm0.  On Unix the integer argument is treated
-                       as the first argument and goes into edi.  On Windows it's treated as the second and goes into edx.
-                       N.B.  It's also the first argument in ML so is in rax. *)
-                |   (X64Unix, [FastArgDouble, FastArgFixed]) => [ moveRR{source=eax, output=edi, opSize=nativeWordOpSize} ]
-                |   (X64Win, [FastArgDouble, FastArgFixed]) => [ moveRR{source=eax, output=edx, opSize=nativeWordOpSize} ]
-                |   (X86_32, [FastArgDouble, FastArgFixed]) =>
-                     (* ebx must be pushed to the stack but eax must be unboxed.. *)
-                    [
-                        pushR ebx,
-                        FPLoadFromMemory{address={base=eax, offset=0, index=NoIndex}, precision=DoublePrecision},
-                        ArithToGenReg{ opc=SUB, output=esp, source=NonAddressConstArg 8, opSize=nativeWordOpSize},
-                        FPStoreToMemory{ address={base=esp, offset=0, index=NoIndex}, precision=DoublePrecision, andPop=true }
-                    ]
-
-                    (* One "float" argument.  The value needs to be untagged on X86/64 but unboxed on X86/32. *)
-                |   (X86_32, [FastArgFloat]) =>
-                     (* eax contains the address of the value.  This must be unboxed onto the stack. *)
-                    [
-                        FPLoadFromMemory{address={base=eax, offset=0, index=NoIndex}, precision=SinglePrecision},
-                        ArithToGenReg{ opc=SUB, output=esp, source=NonAddressConstArg 4, opSize=nativeWordOpSize},
-                        FPStoreToMemory{ address={base=esp, offset=0, index=NoIndex}, precision=SinglePrecision, andPop=true }
-                    ]
-                |   (_, [FastArgFloat]) => []
-
-                    (* Two float arguments.  Untag them on X86/64 but unbox on X86/32 *)
-                |   (X86_32, [FastArgFloat, FastArgFloat]) =>
-                     (* eax and ebx contain the addresses of the values.  They must be unboxed onto the stack. *)
-                    [
-                        FPLoadFromMemory{address={base=ebx, offset=0, index=NoIndex}, precision=SinglePrecision},
-                        ArithToGenReg{ opc=SUB, output=esp, source=NonAddressConstArg 4, opSize=nativeWordOpSize},
-                        FPStoreToMemory{ address={base=esp, offset=0, index=NoIndex}, precision=SinglePrecision, andPop=true },
-                        FPLoadFromMemory{address={base=eax, offset=0, index=NoIndex}, precision=SinglePrecision},
-                        ArithToGenReg{ opc=SUB, output=esp, source=NonAddressConstArg 4, opSize=nativeWordOpSize},
-                        FPStoreToMemory{ address={base=esp, offset=0, index=NoIndex}, precision=SinglePrecision, andPop=true }
-                    ]
-                |   (_, [FastArgFloat, FastArgFloat]) => [] (* Already in xmm0 and xmm1 *)
-
-                    (* One float argument and one fixed. *)
-                |   (X64Unix, [FastArgFloat, FastArgFixed]) => [moveRR{source=mlArg2Reg, output=edi, opSize=polyWordOpSize} ]
-                |   (X64Win, [FastArgFloat, FastArgFixed]) => [moveRR{source=mlArg2Reg, output=edx, opSize=polyWordOpSize}]
-                |   (X86_32, [FastArgFloat, FastArgFixed]) =>
-                     (* ebx must be pushed to the stack but eax must be unboxed.. *)
-                    [
-                        pushR ebx,
-                        FPLoadFromMemory{address={base=eax, offset=0, index=NoIndex}, precision=SinglePrecision},
-                        ArithToGenReg{ opc=SUB, output=esp, source=NonAddressConstArg 4, opSize=nativeWordOpSize},
-                        FPStoreToMemory{ address={base=esp, offset=0, index=NoIndex}, precision=SinglePrecision, andPop=true }
-                    ]
-
-                |   _ => raise InternalError "rtsCall: Abi/argument count not implemented"
-            ) @
-            [
-                CallAddress(RegisterArg entryPtrReg), (* Call the function *)
-                moveRR{source=saveMLStackPtrReg, output=esp, opSize=nativeWordOpSize}, (* Restore the ML stack pointer *)
->>>>>>> 3ce67899
                 (* Since this is an ML function we need to remove any ML stack arguments. *)
                 ReturnFromFunction mlArgsOnStack
             ]
