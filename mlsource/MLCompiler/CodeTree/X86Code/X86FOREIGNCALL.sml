(*
    Copyright (c) 2016-17 David C.J. Matthews

    This library is free software; you can redistribute it and/or
    modify it under the terms of the GNU Lesser General Public
    License version 2.1 as published by the Free Software Foundation.
    
    This library is distributed in the hope that it will be useful,
    but WITHOUT ANY WARRANTY; without even the implied warranty of
    MERCHANTABILITY or FITNESS FOR A PARTICULAR PURPOSE.  See the GNU
    Lesser General Public License for more details.
    
    You should have received a copy of the GNU Lesser General Public
    License along with this library; if not, write to the Free Software
    Foundation, Inc., 51 Franklin St, Fifth Floor, Boston, MA  02110-1301  USA
*)

functor X86FOREIGNCALL(

    structure X86CODE: X86CODESIG

    structure X86OPTIMISE:
    sig
        type operation
        type code
        type operations = operation list
        type closureRef

        (* Optimise and code-generate. *)
        val generateCode: {code: code, ops: operations, labelCount: int, resultClosure: closureRef} -> unit

        structure Sharing:
        sig
            type operation = operation
            type code = code
            type closureRef = closureRef
        end
    end

    structure DEBUG: DEBUGSIG
    
    structure CODE_ARRAY: CODEARRAYSIG

    sharing X86CODE.Sharing = X86OPTIMISE.Sharing = CODE_ARRAY.Sharing
): FOREIGNCALLSIG
=
struct
    open X86CODE
    open Address
<<<<<<< HEAD
    open CODE_ARRAY
=======
   
    val (polyWordOpSize, nativeWordOpSize) =
        case targetArch of
            Native32Bit     => (OpSize32, OpSize32)
        |   Native64Bit     => (OpSize64, OpSize64)
        |   ObjectId32Bit   => (OpSize32, OpSize64)
    
    val defOpSize = polyWordOpSize
>>>>>>> 5eb10d13
    
    exception InternalError = Misc.InternalError
    
    val pushR = PushToStack o RegisterArg

    fun moveRR{source, output} = MoveToRegister{source=RegisterArg source, output=output, opSize=defOpSize}

    fun loadMemory(reg, base, offset) =
        MoveToRegister{source=MemoryArg{base=base, offset=offset, index=NoIndex}, output=reg, opSize=defOpSize}
    and storeMemory(reg, base, offset) =
        StoreRegToMemory{toStore=reg, address={base=base, offset=offset, index=NoIndex}, opSize=defOpSize}

    fun createProfileObject _ (*functionName*) =
    let
        (* The profile object is a single mutable with the F_bytes bit set. *)
        open Address
        val profileObject = RunCall.allocateByteMemory(0w1, Word.fromLargeWord(Word8.toLargeWord(Word8.orb(F_mutable, F_bytes))))
        fun clear 0w0 = ()
        |   clear i = (assignByte(profileObject, i-0w1, 0w0); clear (i-0w1))
        val () = clear wordSize
    in
        toMachineWord profileObject
    end

    val makeEntryPoint: string -> machineWord = RunCall.rtsCallFull1 "PolyCreateEntryPointObject"

    datatype abi = X86_32 | X64Win | X64Unix
    
    local
        (* Get the ABI.  On 64-bit Windows and Unix use different calling conventions. *)
        val getABICall: unit -> int = RunCall.rtsCallFast0 "PolyGetABI"
    in
        fun getABI() =
            case getABICall() of
                0 => X86_32
            |   1 => X64Unix
            |   2 => X64Win
            |   n => raise InternalError ("Unknown ABI type " ^ Int.toString n)
    end

    val noException = 1

    (* Full RTS call version.  An extra argument is passed that contains the thread ID.
       This allows the taskData object to be found which is needed if the code allocates
       any ML memory or raises an exception.  It also saves the stack and heap pointers
       in case of a GC. *)
    fun rtsCallFull (functionName, nArgs (* Not counting the thread ID *), debugSwitches) =
    let
        val entryPointAddr = makeEntryPoint functionName

        (* Get the ABI.  On 64-bit Windows and Unix use different calling conventions. *)
        val abi = getABI()

        (* Branch to check for exception. *)
        val exLabel = Label{labelNo=0} (* There's just one label in this function. *)
        
        (* Unix X64.  The first six arguments are in rdi, rsi, rdx, rcx, r8, r9.
                      The rest are on the stack.
           Windows X64. The first four arguments are in rcx, rdx, r8 and r9.  The rest are
                       on the stack.  The caller must ensure the stack is aligned on 16-byte boundary
                       and must allocate 32-byte save area for the register args.
                       rbx, rbp, rdi, rsi, rsp, r12-r15 are saved by the called function.
           X86/32.  Arguments are pushed to the stack.
                   ebx, edi, esi, ebp and esp are saved by the called function.
                   We use esi to hold the argument data pointer and edi to save the ML stack pointer
           Our ML conventions use eax, ebx for the first two arguments in X86/32 and
                   rax, ebx, r8, r9, r10 for the first five arguments in X86/64.
        *)
        
         (* The ML stack pointer needs to be
           loaded into a register that will be saved by the callee.
           The entry point doesn't need to be but must be a register
           that isn't used for an argument. *)
        (* We have to save the stack pointer to the argument structure but
           we still need a register if we have args on the stack. *)
        val (entryPtrReg, saveMLStackPtrReg) =
            if targetArch <> Native32Bit then (r11, r13) else (ecx, edi)
        
        val stackSpace =
            case abi of
                X64Unix => memRegSize
            |   X64Win => memRegSize + 32 (* Requires 32-byte save area. *)
            |   X86_32 =>
                let
                    (* GCC likes to keep the stack on a 16-byte alignment. *)
                    val argSpace = (nArgs+1)*4
                    val align = argSpace mod 16
                in
                    (* Add sufficient space so that esp will be 16-byte aligned *)
                    if align = 0
                    then memRegSize
                    else memRegSize + 16 - align
                end

        val code =
            [
                MoveToRegister{source=AddressConstArg entryPointAddr, output=entryPtrReg, opSize=nativeWordOpSize}, (* Load the entry point ref. *)
                loadMemory(entryPtrReg, entryPtrReg, 0)(* Load its value. *)
            ] @
            (
                (* Save heap ptr.  This is in r15 in X86/64 *)
                if targetArch <> Native32Bit then [storeMemory(r15, ebp, memRegLocalMPointer)] (* Save heap ptr *)
                else []
            ) @
            [
                moveRR{source=esp, output=saveMLStackPtrReg}, (* Save this in case it is needed for arguments. *)
                (* Have to save the stack pointer to the arg structure in case we need to scan the stack for a GC. *)
                storeMemory(esp, ebp, memRegStackPtr), (* Save ML stack and switch to C stack. *)
                loadMemory(esp, ebp, memRegCStackPtr), (*moveRR{source=ebp, output=esp},*) (* Load the saved C stack pointer. *)
                (* Set the stack pointer past the data on the stack.  For Windows/64 add in a 32 byte save area *)
                ArithToGenReg{opc=SUB, output=esp, source=NonAddressConstArg(LargeInt.fromInt stackSpace), opSize=nativeWordOpSize}
            ] @
            (
                case (abi, nArgs) of  (* Set the argument registers. *)
                    (X64Unix, 0) => [ loadMemory(edi, ebp, memRegThreadSelf) ]
                |   (X64Unix, 1) => [ loadMemory(edi, ebp, memRegThreadSelf), moveRR{source=eax, output=esi} ]
                |   (X64Unix, 2) =>
                        [ loadMemory(edi, ebp, memRegThreadSelf), moveRR{source=eax, output=esi}, moveRR{source=ebx, output=edx} ]
                |   (X64Unix, 3) => 
                        [ loadMemory(edi, ebp, memRegThreadSelf), moveRR{source=eax, output=esi}, moveRR{source=ebx, output=edx}, moveRR{source=r8, output=ecx} ]
                |   (X64Win, 0) => [ loadMemory(ecx, ebp, memRegThreadSelf) ]
                |   (X64Win, 1) => [ loadMemory(ecx, ebp, memRegThreadSelf), moveRR{source=eax, output=edx} ]
                |   (X64Win, 2) =>
                        [ loadMemory(ecx, ebp, memRegThreadSelf), moveRR{source=eax, output=edx}, moveRR{source=ebx, output=r8} ]
                |   (X64Win, 3) =>
                        [ loadMemory(ecx, ebp, memRegThreadSelf), moveRR{source=eax, output=edx}, moveRR{source=r8, output=r9}, moveRR{source=ebx, output=r8} ]
                |   (X86_32, 0) => [ PushToStack(MemoryArg{base=ebp, offset=memRegThreadSelf, index=NoIndex}) ]
                |   (X86_32, 1) => [ pushR eax, PushToStack(MemoryArg{base=ebp, offset=memRegThreadSelf, index=NoIndex}) ]
                |   (X86_32, 2) => [ pushR ebx, pushR eax, PushToStack(MemoryArg{base=ebp, offset=memRegThreadSelf, index=NoIndex}) ]
                |   (X86_32, 3) =>
                        [
                            (* We need to move an argument from the ML stack. *)
                            PushToStack(MemoryArg{base=saveMLStackPtrReg, offset=4, index=NoIndex}), pushR ebx, pushR eax,
                            PushToStack(MemoryArg{base=ebp, offset=memRegThreadSelf, index=NoIndex})
                        ]
                |   _ => raise InternalError "rtsCall: Abi/argument count not implemented"
            ) @
            [
                CallFunction(DirectReg entryPtrReg), (* Call the function *)
                moveRR{source=saveMLStackPtrReg, output=esp} (* Restore the ML stack pointer *)
            ] @
            (
            if targetArch <> Native32Bit then [loadMemory(r15, ebp, memRegLocalMPointer) ] (* Copy back the heap ptr *)
            else []
            ) @
            [
                ArithMemConst{opc=CMP, address={offset=memRegExceptionPacket, base=ebp, index=NoIndex}, source=noException, opSize=polyWordOpSize},
                ConditionalBranch{test=JNE, label=exLabel},
                (* Remove any arguments that have been passed on the stack. *)
                ReturnFromFunction(Int.max(case abi of X86_32 => nArgs-2 | _ => nArgs-5, 0)),
                JumpLabel exLabel, (* else raise the exception *)
                loadMemory(eax, ebp, memRegExceptionPacket),
                RaiseException { workReg=ecx }
            ]
 
        val profileObject = createProfileObject functionName
        val newCode = codeCreate (functionName, profileObject, debugSwitches)
        val closure = makeConstantClosure()
        val () = X86OPTIMISE.generateCode{code=newCode, labelCount=1(*One label.*), ops=code, resultClosure=closure}
    in
        closureAsAddress closure
    end

    (* This is a quicker version but can only be used if the RTS entry does
       not allocated ML memory, raise an exception or need to suspend the thread. *)
    fun rtsCallFast (functionName, nArgs, debugSwitches) =
    let
        val entryPointAddr = makeEntryPoint functionName

        (* Get the ABI.  On 64-bit Windows and Unix use different calling conventions. *)
        val abi = getABI()

        val (entryPtrReg, saveMLStackPtrReg) =
            if targetArch <> Native32Bit then (r11, r13) else (ecx, edi)
        
        val stackSpace =
            case abi of
                X64Unix => memRegSize
            |   X64Win => memRegSize + 32 (* Requires 32-byte save area. *)
            |   X86_32 =>
                let
                    (* GCC likes to keep the stack on a 16-byte alignment. *)
                    val argSpace = nArgs*4
                    val align = argSpace mod 16
                in
                    (* Add sufficient space so that esp will be 16-byte aligned *)
                    if align = 0
                    then memRegSize
                    else memRegSize + 16 - align
                end

        val code =
            [
                MoveToRegister{source=AddressConstArg entryPointAddr, output=entryPtrReg, opSize=nativeWordOpSize}, (* Load the entry point ref. *)
                loadMemory(entryPtrReg, entryPtrReg, 0),(* Load its value. *)
                moveRR{source=esp, output=saveMLStackPtrReg}, (* Save ML stack and switch to C stack. *)
                loadMemory(esp, ebp, memRegCStackPtr),
                (* Set the stack pointer past the data on the stack.  For Windows/64 add in a 32 byte save area *)
                ArithToGenReg{opc=SUB, output=esp, source=NonAddressConstArg(LargeInt.fromInt stackSpace), opSize=nativeWordOpSize}
            ] @
            (
                case (abi, nArgs) of  (* Set the argument registers. *)
                    (_, 0) => []
                |   (X64Unix, 1) => [ moveRR{source=eax, output=edi} ]
                |   (X64Unix, 2) =>
                        [ moveRR{source=eax, output=edi}, moveRR{source=ebx, output=esi} ]
                |   (X64Unix, 3) => 
                        [ moveRR{source=eax, output=edi}, moveRR{source=ebx, output=esi}, moveRR{source=r8, output=edx} ]
                |   (X64Unix, 4) => 
                        [ moveRR{source=eax, output=edi}, moveRR{source=ebx, output=esi}, moveRR{source=r8, output=edx}, moveRR{source=r9, output=ecx} ]
                |   (X64Win, 1) => [ moveRR{source=eax, output=ecx} ]
                |   (X64Win, 2) => [ moveRR{source=eax, output=ecx}, moveRR{source=ebx, output=edx} ]
                |   (X64Win, 3) =>
                        [ moveRR{source=eax, output=ecx}, moveRR{source=ebx, output=edx} (* Arg3 is already in r8. *) ]
                |   (X64Win, 4) =>
                        [ moveRR{source=eax, output=ecx}, moveRR{source=ebx, output=edx} (* Arg3 is already in r8 and arg4 in r9. *) ]
                |   (X86_32, 1) => [ pushR eax ]
                |   (X86_32, 2) => [ pushR ebx, pushR eax ]
                |   (X86_32, 3) =>
                        [
                            (* We need to move an argument from the ML stack. *)
                            loadMemory(edx, saveMLStackPtrReg, 4), pushR edx, pushR ebx, pushR eax
                        ]
                |   (X86_32, 4) =>
                        [
                            (* We need to move an arguments from the ML stack. *)
                            loadMemory(edx, saveMLStackPtrReg, 4), pushR edx,
                            loadMemory(edx, saveMLStackPtrReg, 8), pushR edx,
                            pushR ebx, pushR eax
                        ]
                |   _ => raise InternalError "rtsCall: Abi/argument count not implemented"
            ) @
            [
                CallFunction(DirectReg entryPtrReg), (* Call the function *)
                moveRR{source=saveMLStackPtrReg, output=esp}, (* Restore the ML stack pointer *)
                (* Remove any arguments that have been passed on the stack. *)
                ReturnFromFunction(Int.max(case abi of X86_32 => nArgs-2 | _ => nArgs-5, 0))
            ]
 
        val profileObject = createProfileObject functionName
        val newCode = codeCreate (functionName, profileObject, debugSwitches)
        val closure = makeConstantClosure()
        val () = X86OPTIMISE.generateCode{code=newCode, labelCount=0, ops=code, resultClosure=closure}
    in
        closureAsAddress closure
    end
    
    (* RTS call with one double-precision floating point argument and a floating point result.
       First version.  This will probably be merged into the above code in due
       course.
       Currently ML always uses boxed values for floats.  *)
    fun rtsCallFastFloattoFloat (functionName, debugSwitches) =
    let
        val entryPointAddr = makeEntryPoint functionName

        (* Get the ABI.  On 64-bit Windows and Unix use different calling conventions. *)
        val abi = getABI()

        val (entryPtrReg, saveMLStackPtrReg) =
            if targetArch <> Native32Bit then (r11, r13) else (ecx, edi)
        
        val stackSpace =
            case abi of
                X64Unix => memRegSize
            |   X64Win => memRegSize + 32 (* Requires 32-byte save area. *)
            |   X86_32 =>
                let
                    (* GCC likes to keep the stack on a 16-byte alignment. *)
                    val argSpace = 8 (*nArgs*4*) (* One "double" value. *)
                    val align = argSpace mod 16
                in
                    (* Add sufficient space so that esp will be 16-byte aligned *)
                    if align = 0
                    then memRegSize
                    else memRegSize + 16 - align
                end

        (* Constants for a box for a float *)
        val fpBoxSize = 8 div Word.toInt wordSize
        val fpBoxLengthWord32 = IntInf.orb(IntInf.fromInt fpBoxSize, IntInf.<<(Word8.toLargeInt F_bytes, 0w24))

        val code =
            [
                MoveToRegister{source=AddressConstArg entryPointAddr, output=entryPtrReg, opSize=nativeWordOpSize}, (* Load the entry point ref. *)
                loadMemory(entryPtrReg, entryPtrReg, 0),(* Load its value. *)
                moveRR{source=esp, output=saveMLStackPtrReg}, (* Save ML stack and switch to C stack. *)
                loadMemory(esp, ebp, memRegCStackPtr),
                (* Set the stack pointer past the data on the stack.  For Windows/64 add in a 32 byte save area *)
                ArithToGenReg{opc=SUB, output=esp, source=NonAddressConstArg(LargeInt.fromInt stackSpace), opSize=nativeWordOpSize}
            ] @
            (
                case abi of
                    (* X64 on both Windows and Unix take the first arg in xmm0.  We need to
                       unbox the value pointed at by rax. *)
                    X64Unix => [ XMMArith { opc= SSE2Move, source=MemoryArg{base=eax, offset=0, index=NoIndex}, output=xmm0 } ]
                |   X64Win => [ XMMArith { opc= SSE2Move, source=MemoryArg{base=eax, offset=0, index=NoIndex}, output=xmm0 } ]
                |   X86_32 =>
                     (* eax contains the address of the value.  This must be unboxed onto the stack. *)
                    [
                        FPLoadFromMemory{address={base=eax, offset=0, index=NoIndex}, precision=DoublePrecision},
                        ArithToGenReg{ opc=SUB, output=esp, source=NonAddressConstArg 8, opSize=nativeWordOpSize},
                        FPStoreToMemory{ address={base=esp, offset=0, index=NoIndex}, precision=DoublePrecision, andPop=true }
                    ]
            ) @
            [
                CallFunction(DirectReg entryPtrReg), (* Call the function *)
                moveRR{source=saveMLStackPtrReg, output=esp} (* Restore the ML stack pointer *)
            ] @
            (
                (* Put the floating point result into a box. *)
                case abi of
                   X86_32 =>
                    [
                        AllocStore{size=fpBoxSize, output=eax, saveRegs=[]},
                        StoreConstToMemory{toStore=fpBoxLengthWord32,
<<<<<<< HEAD
                                address={offset= ~ (Word.toInt wordSize), base=eax, index=NoIndex}},
=======
                                address={offset= ~ (Word.toInt wordSize), base=eax, index=NoIndex}, opSize=polyWordOpSize},
>>>>>>> 5eb10d13
                        FPStoreToMemory{ address={base=eax, offset=0, index=NoIndex}, precision=DoublePrecision, andPop=true },
                        StoreInitialised
                    ]
                |   _ => (* X64 The result is in xmm0 *)
                    [
                        AllocStore{size=fpBoxSize, output=eax, saveRegs=[]},
                        StoreConstToMemory{toStore=LargeInt.fromInt fpBoxSize,
<<<<<<< HEAD
                            address={offset= ~ (Word.toInt wordSize), base=eax, index=NoIndex}},
=======
                            address={offset= ~ (Word.toInt wordSize), base=eax, index=NoIndex}, opSize=polyWordOpSize},
>>>>>>> 5eb10d13
                        StoreNonWordConst{size=Size8Bit, toStore=Word8.toLargeInt F_bytes, address={offset= ~1, base=eax, index=NoIndex}},
                        XMMStoreToMemory { address={base=eax, offset=0, index=NoIndex}, precision=DoublePrecision, toStore=xmm0 },
                        StoreInitialised
                    ]                    
            ) @
            [
                (* Remove any arguments that have been passed on the stack. *)
                ReturnFromFunction 0
            ]
 
        val profileObject = createProfileObject functionName
        val newCode = codeCreate (functionName, profileObject, debugSwitches)
        val closure = makeConstantClosure()
        val () = X86OPTIMISE.generateCode{code=newCode, labelCount=0, ops=code, resultClosure=closure}
    in
        closureAsAddress closure
    end

    (* RTS call with one general (i.e. ML word) argument and a floating point result.
       This is used only to convert arbitrary precision values to floats.
       In due course this will be merged into the other functions. *)
    fun rtsCallFastGeneraltoFloat (functionName, debugSwitches) =
    let
        val entryPointAddr = makeEntryPoint functionName

        (* Get the ABI.  On 64-bit Windows and Unix use different calling conventions. *)
        val abi = getABI()

        val (entryPtrReg, saveMLStackPtrReg) =
            if targetArch <> Native32Bit then (r11, r13) else (ecx, edi)
        
        val stackSpace =
            case abi of
                X64Unix => memRegSize
            |   X64Win => memRegSize + 32 (* Requires 32-byte save area. *)
            |   X86_32 =>
                let
                    (* GCC likes to keep the stack on a 16-byte alignment. *)
                    val argSpace = 8 (*nArgs*4*) (* One "double" value. *)
                    val align = argSpace mod 16
                in
                    (* Add sufficient space so that esp will be 16-byte aligned *)
                    if align = 0
                    then memRegSize
                    else memRegSize + 16 - align
                end

        (* Constants for a box for a float *)
        val fpBoxSize = 8 div Word.toInt wordSize
        val fpBoxLengthWord32 = IntInf.orb(IntInf.fromInt fpBoxSize, IntInf.<<(Word8.toLargeInt F_bytes, 0w24))

        val code =
            [
                MoveToRegister{source=AddressConstArg entryPointAddr, output=entryPtrReg, opSize=nativeWordOpSize}, (* Load the entry point ref. *)
                loadMemory(entryPtrReg, entryPtrReg, 0),(* Load its value. *)
                moveRR{source=esp, output=saveMLStackPtrReg}, (* Save ML stack and switch to C stack. *)
                loadMemory(esp, ebp, memRegCStackPtr),
                (* Set the stack pointer past the data on the stack.  For Windows/64 add in a 32 byte save area *)
                ArithToGenReg{opc=SUB, output=esp, source=NonAddressConstArg(LargeInt.fromInt stackSpace), opSize=nativeWordOpSize}
            ] @
            (
                case abi of
                    X64Unix => [ moveRR{source=eax, output=edi} ]
                |   X64Win => [ moveRR{source=eax, output=ecx} ]
                |   X86_32 => [ pushR eax ]
            ) @
            [
                CallFunction(DirectReg entryPtrReg), (* Call the function *)
                moveRR{source=saveMLStackPtrReg, output=esp} (* Restore the ML stack pointer *)
            ] @
            (
                (* Put the floating point result into a box. *)
                case abi of
                   X86_32 =>
                    [
                        AllocStore{size=fpBoxSize, output=eax, saveRegs=[]},
                        StoreConstToMemory{toStore=fpBoxLengthWord32,
<<<<<<< HEAD
                                address={offset= ~ (Word.toInt wordSize), base=eax, index=NoIndex}},
=======
                                address={offset= ~ (Word.toInt wordSize), base=eax, index=NoIndex}, opSize=polyWordOpSize},
>>>>>>> 5eb10d13
                        FPStoreToMemory{ address={base=eax, offset=0, index=NoIndex}, precision=DoublePrecision, andPop=true },
                        StoreInitialised
                    ]
                |   _ => (* X64 The result is in xmm0 *)
                    [
                        AllocStore{size=fpBoxSize, output=eax, saveRegs=[]},
                        StoreConstToMemory{toStore=LargeInt.fromInt fpBoxSize,
<<<<<<< HEAD
                            address={offset= ~ (Word.toInt wordSize), base=eax, index=NoIndex}},
=======
                            address={offset= ~ (Word.toInt wordSize), base=eax, index=NoIndex}, opSize=polyWordOpSize},
>>>>>>> 5eb10d13
                        StoreNonWordConst{size=Size8Bit, toStore=Word8.toLargeInt F_bytes, address={offset= ~1, base=eax, index=NoIndex}},
                        XMMStoreToMemory { address={base=eax, offset=0, index=NoIndex}, precision=DoublePrecision, toStore=xmm0 },
                        StoreInitialised
                    ]                    
            ) @
            [
                (* Remove any arguments that have been passed on the stack. *)
                ReturnFromFunction 0
            ]
 
        val profileObject = createProfileObject functionName
        val newCode = codeCreate (functionName, profileObject, debugSwitches)
        val closure = makeConstantClosure()
        val () = X86OPTIMISE.generateCode{code=newCode, labelCount=0, ops=code, resultClosure=closure}
    in
        closureAsAddress closure
    end

end;<|MERGE_RESOLUTION|>--- conflicted
+++ resolved
@@ -47,9 +47,7 @@
 struct
     open X86CODE
     open Address
-<<<<<<< HEAD
     open CODE_ARRAY
-=======
    
     val (polyWordOpSize, nativeWordOpSize) =
         case targetArch of
@@ -58,7 +56,6 @@
         |   ObjectId32Bit   => (OpSize32, OpSize64)
     
     val defOpSize = polyWordOpSize
->>>>>>> 5eb10d13
     
     exception InternalError = Misc.InternalError
     
@@ -374,11 +371,7 @@
                     [
                         AllocStore{size=fpBoxSize, output=eax, saveRegs=[]},
                         StoreConstToMemory{toStore=fpBoxLengthWord32,
-<<<<<<< HEAD
-                                address={offset= ~ (Word.toInt wordSize), base=eax, index=NoIndex}},
-=======
                                 address={offset= ~ (Word.toInt wordSize), base=eax, index=NoIndex}, opSize=polyWordOpSize},
->>>>>>> 5eb10d13
                         FPStoreToMemory{ address={base=eax, offset=0, index=NoIndex}, precision=DoublePrecision, andPop=true },
                         StoreInitialised
                     ]
@@ -386,11 +379,7 @@
                     [
                         AllocStore{size=fpBoxSize, output=eax, saveRegs=[]},
                         StoreConstToMemory{toStore=LargeInt.fromInt fpBoxSize,
-<<<<<<< HEAD
-                            address={offset= ~ (Word.toInt wordSize), base=eax, index=NoIndex}},
-=======
                             address={offset= ~ (Word.toInt wordSize), base=eax, index=NoIndex}, opSize=polyWordOpSize},
->>>>>>> 5eb10d13
                         StoreNonWordConst{size=Size8Bit, toStore=Word8.toLargeInt F_bytes, address={offset= ~1, base=eax, index=NoIndex}},
                         XMMStoreToMemory { address={base=eax, offset=0, index=NoIndex}, precision=DoublePrecision, toStore=xmm0 },
                         StoreInitialised
@@ -468,11 +457,7 @@
                     [
                         AllocStore{size=fpBoxSize, output=eax, saveRegs=[]},
                         StoreConstToMemory{toStore=fpBoxLengthWord32,
-<<<<<<< HEAD
-                                address={offset= ~ (Word.toInt wordSize), base=eax, index=NoIndex}},
-=======
                                 address={offset= ~ (Word.toInt wordSize), base=eax, index=NoIndex}, opSize=polyWordOpSize},
->>>>>>> 5eb10d13
                         FPStoreToMemory{ address={base=eax, offset=0, index=NoIndex}, precision=DoublePrecision, andPop=true },
                         StoreInitialised
                     ]
@@ -480,11 +465,7 @@
                     [
                         AllocStore{size=fpBoxSize, output=eax, saveRegs=[]},
                         StoreConstToMemory{toStore=LargeInt.fromInt fpBoxSize,
-<<<<<<< HEAD
-                            address={offset= ~ (Word.toInt wordSize), base=eax, index=NoIndex}},
-=======
                             address={offset= ~ (Word.toInt wordSize), base=eax, index=NoIndex}, opSize=polyWordOpSize},
->>>>>>> 5eb10d13
                         StoreNonWordConst{size=Size8Bit, toStore=Word8.toLargeInt F_bytes, address={offset= ~1, base=eax, index=NoIndex}},
                         XMMStoreToMemory { address={base=eax, offset=0, index=NoIndex}, precision=DoublePrecision, toStore=xmm0 },
                         StoreInitialised
