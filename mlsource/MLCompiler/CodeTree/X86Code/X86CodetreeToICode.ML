--- conflicted
+++ resolved
@@ -1,9 +1,5 @@
 (*
-<<<<<<< HEAD
-    Copyright David C. J. Matthews 2016-19
-=======
     Copyright David C. J. Matthews 2016-20
->>>>>>> 7e214665
 
     This library is free software; you can redistribute it and/or
     modify it under the terms of the GNU Lesser General Public
@@ -2111,7 +2107,6 @@
                         (* Unit result *) IntegerConstant(tag 0))
             end
 
-<<<<<<< HEAD
         |   codeToICodeUnaryRev({oper=BuiltIns.AllocCStack, arg1}, context, _, destination, tailCode) =
             (* Allocate space on the C stack.  Assumes that the argument has already been aligned. *)
             let
@@ -2141,8 +2136,7 @@
                 (code, RegisterArgument target, false)
             end
  
-=======
->>>>>>> 7e214665
+
         and codeToICodeBinaryRev({oper=BuiltIns.WordComparison{test, isSigned}, arg1, arg2=BICConstnt(arg2Value, _)}, context, _, destination, tailCode) =
             let
                 (* Comparisons.  Because this is also used for pointer equality and even for exception matching it
