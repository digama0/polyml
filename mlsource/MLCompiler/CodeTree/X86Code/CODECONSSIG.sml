--- conflicted
+++ resolved
@@ -1,9 +1,5 @@
 (*
-<<<<<<< HEAD
-    Copyright (c) David C.J. Matthews 2015
-=======
     Copyright (c) David C.J. Matthews 2015, 2016
->>>>>>> 6936e6cb
 
     This library is free software; you can redistribute it and/or
     modify it under the terms of the GNU Lesser General Public
@@ -199,17 +195,11 @@
     and integerToReal: stackIndex * ttab * regHint -> operation list * mergeResult
 
     val setStringLength: stackIndex * stackIndex * ttab * regHint -> (operation list * mergeResult)
-<<<<<<< HEAD
-    and addInteger: stackIndex * stackIndex * ttab * regHint -> (operation list * mergeResult)
-    and subtractInteger: stackIndex * stackIndex * ttab * regHint -> (operation list * mergeResult)
-    and multiplyIntegerByTwo: stackIndex  * ttab * regHint -> (operation list * mergeResult)
-=======
     and addFixed: stackIndex * stackIndex * ttab * regHint -> (operation list * mergeResult)
     and subtractFixed: stackIndex * stackIndex * ttab * regHint -> (operation list * mergeResult)
     and multiplyFixed: stackIndex * stackIndex * ttab * regHint -> (operation list * mergeResult)
 (*    and quotFixed: stackIndex * stackIndex * ttab * regHint -> (operation list * mergeResult)
     and remFixed: stackIndex * stackIndex * ttab * regHint -> (operation list * mergeResult)*)
->>>>>>> 6936e6cb
     and addWord: stackIndex * stackIndex * ttab * regHint -> (operation list * mergeResult)
     and subtractWord: stackIndex * stackIndex * ttab * regHint -> (operation list * mergeResult)
     and andWord: stackIndex * stackIndex * ttab * regHint -> (operation list * mergeResult)
@@ -245,19 +235,10 @@
     and greaterThanWord: stackIndex * stackIndex * ttab -> labels * operation list
     and lessOrEqualWord: stackIndex * stackIndex * ttab -> labels * operation list
     and lessThanWord: stackIndex * stackIndex * ttab -> labels * operation list
-<<<<<<< HEAD
-    and notEqualInt: stackIndex * stackIndex * ttab -> labels * operation list
-    and equalInt: stackIndex * stackIndex * ttab -> labels * operation list
-    and greaterOrEqualInt: stackIndex * stackIndex * ttab -> labels * operation list
-    and greaterThanInt: stackIndex * stackIndex * ttab -> labels * operation list
-    and lessOrEqualInt: stackIndex * stackIndex * ttab -> labels * operation list
-    and lessThanInt: stackIndex * stackIndex * ttab -> labels * operation list
-=======
     and greaterOrEqualFixed: stackIndex * stackIndex * ttab -> labels * operation list
     and greaterThanFixed: stackIndex * stackIndex * ttab -> labels * operation list
     and lessOrEqualFixed: stackIndex * stackIndex * ttab -> labels * operation list
     and lessThanFixed: stackIndex * stackIndex * ttab -> labels * operation list
->>>>>>> 6936e6cb
     and notEqualReal: stackIndex * stackIndex * ttab -> labels * operation list
     and equalReal: stackIndex * stackIndex * ttab -> labels * operation list
     and greaterOrEqualReal: stackIndex * stackIndex * ttab -> labels * operation list
