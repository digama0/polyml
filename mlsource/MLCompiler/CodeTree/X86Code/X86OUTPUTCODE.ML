(*
    Copyright David C. J. Matthews 1989, 2000, 2009-10, 2012-13, 2015-16
    
    Based on original code:    
    Copyright (c) 2000
        Cambridge University Technical Services Limited

    This library is free software; you can redistribute it and/or
    modify it under the terms of the GNU Lesser General Public
    License version 2.1 as published by the Free Software Foundation.
    
    This library is distributed in the hope that it will be useful,
    but WITHOUT ANY WARRANTY; without even the implied warranty of
    MERCHANTABILITY or FITNESS FOR A PARTICULAR PURPOSE.  See the GNU
    Lesser General Public License for more details.
    
    You should have received a copy of the GNU Lesser General Public
    License along with this library; if not, write to the Free Software
    Foundation, Inc., 51 Franklin St, Fifth Floor, Boston, MA  02110-1301  USA
*)

(*
    Title:      Code Generator Routines.
    Author:     Dave Matthews, Cambridge University Computer Laboratory
    Copyright   Cambridge University 1989
*)

(* This module contains the code vector and operations to insert code into
   it. Each procedure is compiled into a separate segment. Initially it is
   compiled into a fixed size segment, and then copied into a segment of the
   correct size at the end.
   This module contains all the definitions of the X86 opCodes and registers.
   It uses "codeseg" to create and operate on the segment itself.
 *)

functor X86OUTPUTCODE (
structure DEBUG: DEBUGSIG
structure PRETTY: PRETTYSIG (* for compilerOutTag *)

) : X86CODESIG =

struct
    open CODE_ARRAY
    open DEBUG;
    open Address
    open Misc;

    val isX64 = wordSize = 8 (* Generate X64 instructions if the word length is 8. *)

    infix 5 << <<+ <<- >> >>+ >>- ~>> ~>>+ ~>>- (* Shift operators *)
    infix 3 andb orb xorb andbL orbL xorbL andb8 orb8 xorb8
    
    val op << = Word.<< and op >> = Word.>>
    val op <<+ = LargeWord.<< and op >>+ = LargeWord.>>
    val op <<- = Word8.<< and op >>- = Word8.>>

    val op orb = Word.orb and op orbL = LargeWord.orb and op orb8 = Word8.orb
    val op andb8 = Word8.andb

    val op andb = Word.andb (* and op andbL = LargeWord.andb *)

    val wordToWord8 = Word8.fromLargeWord o Word.toLargeWord
    (*and word8ToWord = Word.fromLargeWord o Word8.toLargeWord*)

    val exp2_16 =        0x10000
    val exp2_31 =        0x80000000: LargeInt.int
    val exp2_56 = 0x100000000000000: LargeInt.int
    val exp2_64 = 0x10000000000000000: LargeInt.int
  
    (* tag a short constant *)
    fun tag c = 2 * c + 1;

    fun is8Bit n = ~ 0x80 <= n andalso n < 0x80
    fun is8BitL (n: LargeInt.int) = ~ 0x80 <= n andalso n < 0x80

    local
        val shift =
            if wordSize = 4
            then 0w2
            else if wordSize = 8
            then 0w3
            else raise InternalError "Invalid word size for x86_32 or x86+64"
    in
        fun wordsToBytes n = n << shift
        and bytesToWords n = n >> shift
    end

    infix 6 addrPlus addrMinus;
  
    (* All indexes into the code vector have type "addrs" *)
    type addrs = Word.word
  
    (* + is defined to add an integer to an address *)
    fun a addrPlus b = a + Word.fromInt b;
      
    (* The difference between two addresses is an integer *)
    fun a addrMinus b = Word.toInt a - Word.toInt b
  
    val addrZero = 0w0;
    val addrLast = wordsToBytes maxAllocation (* A large address. *)
    val addrUnsetLabel = addrLast (* An invalid address *)

    (* The "value" points at the jump instruction, or rather at the
       jump offset part of it.  It is a ref because we may have to change
       it if we have to put in a jump with a 32-bit offset. *)
    datatype jumpFrom =
        Jump8From  of addrs
    |   Jump32From of addrs 
  
    (* This is the list of outstanding labels. *)
    type labList = jumpFrom ref list
    (* This is the external label type used when constructing operations.
       The ref int is just an identifier for convenience when printing. *)
    datatype label =
        Labels of
        {
            forward: labList ref,
            reverse: addrs ref,
            labId: int ref,
            uses: int ref,
            chain: label option ref
        }

    fun mkLabel() =
        Labels{forward = ref [], reverse=ref addrUnsetLabel, labId = ref 0, uses = ref 0, chain=ref NONE}

    datatype setCodeseg =
        Unset
    |   Set of cseg   (* Used for completing forward references. *)
   
  (* Constants which are too large to go inline in the code are put in
     a list and put at the end of the code. They are arranged so that
     the garbage collector can find them and change them as necessary.
     A reference to a constant is treated like a forward reference to a
     label. *)

  (* A code list is used to hold a list of code-vectors which must have the
     address of this code-vector put into it. *)

    datatype const =
        WVal of machineWord        (* an existing constant *)
    |   HVal of addrs ref   (* a handler *)

    and ConstPosn =
        InlineAbsolute      (* The constant is within the code. *)
    |   InlineRelative      (* The constant is within the code but is PC relative (call or jmp). *)
    |   ConstArea of int    (* The constant is in the constant area (64-bit only). *)
    |   NonAddrArea         (* The constant is in the non-address area (64-bit real values). *)

  and code = Code of 
    { codeVec:        cseg,           (* This segment is used as a buffer. When the
                                         procedure has been code generated it is
                                         copied into a new segment of the correct size *)
      ic:             addrs ref,      (* Pointer to first free location in "codevec" *)
      constVec:                       (* Constants used in the code *)
           {const: const, addrs: addrs, posn: ConstPosn} list ref,
      numOfConsts:    word ref,        (* size of constVec *)
      nonInlineConsts: int ref,
      nonAddressConsts: int ref,
      labelList:      labList ref,    (* List of outstanding short branches. *)
      longestBranch:  addrs ref,      (* Address of the earliest 1-byte branch. *)
      procName:       string,         (* Name of the procedure. *)
      resultSeg:      setCodeseg ref, (* The segment as the final result. *)
      (* These next two are closely related but kept separate to avoid making big
         changes to the code.  They are only non-empty immediately after JumpLabel instructions.
         justComeFrom accumulates forward branches to the current location.  justComeFromAddrs
         accumulates the labels themselves if they are needed for reverse jumps. *)
      justComeFrom:   labList ref,    (* The label we have just jumped from. *)
      justComeFromAddrs: addrs ref list ref, (* *)
      exited:         bool ref,       (* False if we can fall-through to here *)
      branchCheck:    addrs ref,      (* the address we last fixed up to.  I added
                                         this to track down a bug and I've left it
                                         in for security.  DCJM 19/1/01. *)
      printAssemblyCode:bool,            (* Whether to print the code when we finish. *)
      printStream:    string->unit,   (* The stream to use *)
      lowLevelOptimise: bool,         (* Whether to do the low-level optimisation pass *)
      profileObject   : machineWord,  (* The profile object for this code. *)
      inAllocation:   bool ref        (* Whether we have an incomplete allocation. *)
    }

    (* Exported functions *)
    fun procName       (Code {procName,...})       = procName
    and lowLevelOptimise(Code{lowLevelOptimise, ...}) = lowLevelOptimise

  (* %ebp points to a structure that interfaces to the RTS.  These are
     offsets into that structure.  *)
    val memRegLocalMPointer       = 0
    and memRegHandlerRegister     = wordSize
    and memRegLocalMbottom        = wordSize*2
    and memRegStackLimit          = wordSize*3
    and memRegHeapOverflowCall    = wordSize*8
    and memRegStackOverflowCall   = wordSize*9
    and memRegStackOverflowCallEx = wordSize*10
    and memRegRaiseException      = wordSize*11
    and memRegThreadSelf          = wordSize*15
    and memRegRaiseOverflow       = wordSize*17

  (* Several operations are not generated immediately but recorded and
     generated later.  Labels (i.e. the destination of a branch) are recorded
     in just_come_from.  Adjustments to the real stack pointer are recorded
     in stack_reset.
     The order in which these "instructions" are assumed to happen is of
     course significant.  If just_come_from is not empty it is assumed to
     have happened before anything else. After that the stack pointer is 
     adjusted and finally the next instruction is executed.
  *)

    val initialCodeSize = 0w15 (* words. Initial size of segment. *)

    (* Test for identity of the code segments by testing whether
       the "ic" ref is the same. N.B. NOT its contents. *)
    fun sameCode(Code{ic=a, ...}, Code{ic=b, ...}) = a=b;
  
    (* create and initialise a code segment *)
    fun codeCreate (name : string, profObj, parameters) : code =
    let
        val printStream = PRETTY.getSimplePrinter parameters;
    in
        Code
        { 
            codeVec        = csegMake initialCodeSize, (* a byte array *)
            ic             = ref addrZero,
            constVec       = ref [],
            numOfConsts    = ref 0w0,
            nonInlineConsts = ref 0,
            nonAddressConsts = ref 0,
            labelList      = ref [],
            longestBranch  = ref addrLast, (* None so far *)
            procName       = name,
            resultSeg      = ref Unset,   (* Not yet done *)
            justComeFrom   = ref [],
            justComeFromAddrs = ref [],
            exited         = ref false,
            branchCheck    = ref addrZero,
            printAssemblyCode = DEBUG.getParameter DEBUG.assemblyCodeTag parameters,
            printStream    = printStream,
            lowLevelOptimise = DEBUG.getParameter DEBUG.lowlevelOptimiseTag parameters,
            profileObject  = profObj,
            inAllocation   = ref false
          }
    end
           

    (* Put 1 unsigned byte at a given offset in the segment. *)
    fun set8u (b, addr, seg) = csegSet (seg, addr,  b)

    (* Put 1 signed byte at a given offset in the segment. *)
    fun set8s (b : int, addr, seg) =
    let
        val a = addr;
        val b' = if b < 0 then b + 0x100 else b;
    in
        csegSet (seg, a, Word8.fromInt b')
    end;

    (* Get 1 unsigned byte from the given offset in the segment. *)
    fun get8u (a: word, seg: cseg) : Word8.word = csegGet (seg, a);

    (* Get 1 signed byte from the given offset in the segment. *)
    fun get8s (a: word, seg: cseg) : int = Word8.toIntX (csegGet (seg, a));
 
    (* Put 4 bytes at a given offset in the segment. *)
    (* b0 is the least significant byte. *)
    fun set4Bytes (b3, b2, b1, b0, addr, seg) =
    let
        val a = addr;
    in
        (* Little-endian *)
        csegSet (seg, a,     b0);
        csegSet (seg, a + 0w1, b1);
        csegSet (seg, a + 0w2, b2);
        csegSet (seg, a + 0w3, b3)
    end;

    (* Put 1 unsigned word at a given offset in the segment. *)
    fun set32u (ival: LargeWord.word, addr: addrs, seg) : unit =
    let
        val b3       = Word8.fromLargeWord (ival >>+ 0w24)
        val b2       = Word8.fromLargeWord (ival >>+ 0w16)
        val b1       = Word8.fromLargeWord (ival >>+ 0w8)
        val b0       = Word8.fromLargeWord ival
    in
        set4Bytes (b3, b2, b1, b0, addr, seg)
    end

    (* Put 1 signed word at a given offset in the segment. *)
    fun set32s (ival: LargeInt.int, addr: addrs, seg) : unit =
        set32u(LargeWord.fromLargeInt ival, addr, seg)

    fun setBytes(_, _, _, 0) = ()
    |   setBytes(seg, ival, offset, count) =
        (
            csegSet(seg, offset, Word8.fromLargeInt(ival mod 256));
            setBytes(seg, ival div 256, offset+0w1, count-1)
        )

    fun setWordU (ival: LargeInt.int, addr: addrs, seg) : unit =
        setBytes(seg, ival, addr, wordSize)
     
    fun set64u (ival: LargeInt.int, addr: addrs, seg) : unit =
        setBytes(seg, ival, addr, 8)
     
    fun set64s (ival: LargeInt.int, addr: addrs, seg) : unit =
    let
        val topByte = (ival div exp2_56) mod 256
    in
        setBytes(seg, ival, addr, 7);
        setBytes(seg, if topByte < 0 then topByte + 256 else topByte, addr + 0w7, 1)
    end

    (* Get 1 signed 32 bit word from the given offset in the segment. *)
    fun get32s (a: word, seg: cseg) : LargeInt.int =
    let
        val b0  = Word8.toLargeInt (csegGet (seg, a));
        val b1  = Word8.toLargeInt (csegGet (seg, a + 0w1));
        val b2  = Word8.toLargeInt (csegGet (seg, a + 0w2));
        val b3  = Word8.toLargeInt (csegGet (seg, a + 0w3));
        val b3' = if b3 >= 0x80 then b3 - 0x100 else b3;
        val topHw    = (b3' * 0x100) + b2;
        val bottomHw = (b1 * 0x100) + b0;
    in
        (topHw * exp2_16) + bottomHw
    end
 
    fun get64s (a: word, seg: cseg) : LargeInt.int =
    let
        val b0  = Word8.toLargeInt (csegGet (seg, a));
        val b1  = Word8.toLargeInt (csegGet (seg, a + 0w1));
        val b2  = Word8.toLargeInt (csegGet (seg, a + 0w2));
        val b3  = Word8.toLargeInt (csegGet (seg, a + 0w3));
        val b4  = Word8.toLargeInt (csegGet (seg, a + 0w4));
        val b5  = Word8.toLargeInt (csegGet (seg, a + 0w5));
        val b6  = Word8.toLargeInt (csegGet (seg, a + 0w6));
        val b7  = Word8.toLargeInt (csegGet (seg, a + 0w7));
        val b7' = if b7 >= 0x80 then b7 - 0x100 else b7;
    in
        ((((((((b7' * 0x100 + b6) * 0x100 + b5) * 0x100 + b4) * 0x100 + b3)
             * 0x100 + b2) * 0x100) + b1) * 0x100) + b0
    end

    (* Code-generate a byte. *)
    fun gen8u (ival: Word8.word, Code {ic, codeVec, ...}) : unit =
    let
        val icVal = !ic;
    in
        ic := icVal addrPlus 1;
        set8u (ival, icVal, codeVec)  
    end

    (* Used for signed byte values. *)
    fun gen8s (ival: int, Code {ic, codeVec, ...}) =
    if ~0x80 <= ival andalso ival < 0x80
    then
    let
        val icVal = !ic;
    in
        ic := icVal + 0w1;
        set8s (ival, icVal, codeVec)  
    end
    else raise InternalError "gen8s: invalid byte";

    (* Code-generate a 32-bit word. *)
    fun gen32u (ival: LargeWord.word, Code {ic, codeVec, ...}) : unit =
    let
        val icVal = !ic;
    in
        ic := icVal + 0w4;
        set32u (ival, icVal, codeVec)
    end

    fun gen32s (ival: LargeInt.int, Code {ic, codeVec, ...}) : unit =
    (* We really only need to check this on the 64-bit machine and it would otherwise
       be a hot-spot for arbitrary precision arithmetic on 32-bit m/c. *)
    if not isX64 orelse ~exp2_31 <= ival andalso ival < exp2_31
    then
    let
        val icVal = !ic;
    in
        ic := icVal addrPlus 4;
        set32s (ival, icVal, codeVec)
    end
    else raise InternalError "gen32s: invalid word"

    fun gen64u (ival: LargeInt.int, Code {ic, codeVec, ...}) : unit =
    if 0 <= ival andalso (isShort(toMachineWord ival) orelse ival < exp2_64)
    then
    let
        val icVal = !ic;
    in
        ic := icVal addrPlus 8;
        set64u (ival, icVal, codeVec)
    end
    else raise InternalError "gen64u: invalid word"

    fun genWordU(ival, code) =
        if wordSize = 8 then gen64u(LargeWord.toLargeInt ival, code) else gen32u (ival, code)
    
    fun gen64s (ival: LargeInt.int, Code {ic, codeVec, ...}) : unit =
    let
        val icVal = !ic;
    in
        ic := icVal addrPlus 8;
        set64s (ival, icVal, codeVec)
    end

    (* Add a constant to the list along with its address.  We mustn't put
       the constant directly in the code since at this stage the code is
       simply a byte segment and if we have a garbage collection the value
       won't be updated. *)
    fun addConstToVec (valu: const, posn: ConstPosn,
                       cvec as Code{numOfConsts, constVec, ic, nonInlineConsts, ...}): unit =
    let
      (* Inline constants are in the body of the code.  Non-inline constants are
         stored in the constant vector at the end of the code.  The value that goes
         in here is the PC-relative offset of the constant. *)
        val realPosn =
            case posn of
                ConstArea _ => (nonInlineConsts := ! nonInlineConsts + 1; ConstArea(!nonInlineConsts))
            |  p => p
        val isInline =
            case posn of ConstArea _ => false | NonAddrArea => false | _ => true
    in
	    numOfConsts := ! numOfConsts + 0w1;
        constVec    := {const = valu, addrs = !ic, posn = realPosn} :: ! constVec;
        (* We must put a valid tagged integer in here because we might
           get a garbage collection after we have copied this code into
           the new code segment but before we've put in the real constant.
           If this is a relative branch we need to point this at itself.
           Until it is set to the relative offset of the destination it
           needs to contain an address within the code and this could
           be the last instruction. *)
        if isInline andalso wordSize = 8
        then gen64s (tag 0, cvec)
        else gen32s (case posn of InlineRelative => ~5 | _ => tag 0, cvec)
    end


    (* Registers and pseudo-registers. *)
    datatype reg =
        GenReg of Word8.word * bool
    |   FPReg of Word8.word

    (* These are the real registers we have.  The AMD extension encodes the
       additional registers through the REX prefix. *)
    val eax = GenReg (0w0, false)
    val ecx = GenReg (0w1, false)
    val edx = GenReg (0w2, false)
    val ebx = GenReg (0w3, false)
    val esp = GenReg (0w4, false)
    val ebp = GenReg (0w5, false)
    val esi = GenReg (0w6, false)
    val edi = GenReg (0w7, false)
    val r8  = GenReg (0w0, true)
    val r9  = GenReg (0w1, true)
    val r10 = GenReg (0w2, true)
    val r11 = GenReg (0w3, true)
    val r12 = GenReg (0w4, true)
    val r13 = GenReg (0w5, true)
    val r14 = GenReg (0w6, true)
    val r15 = GenReg (0w7, true)

    (* Floating point "registers".  Actually entries on the floating point stack.
       The X86 has a floating point stack with eight entries. *)
    val fp0 = FPReg 0w0
    and fp1 = FPReg 0w1
    and fp2 = FPReg 0w2
    and fp3 = FPReg 0w3
    and fp4 = FPReg 0w4
    and fp5 = FPReg 0w5
    and fp6 = FPReg 0w6
    and fp7 = FPReg 0w7

    val regClosure  = edx (* Addr. of closure for fn. call goes here. *)

    fun getReg (GenReg r) = r
    |   getReg _ = raise InternalError "getReg: not a general register"
    fun mkReg   n      = GenReg n  (* reg.up   *)
  
    (* The maximum size of the register vectors and masks.  Although the
       X86/32 has a floating point stack with eight entries it's much simpler
       to treat it as having seven "real" registers.  Items are pushed to the
       stack and then stored and popped into the current location.  It may be
       possible to improve the code by some peephole optimisation. *)
    val regs = 23 (* Include the X86/64 registers even if this is 32-bit. *)

    (* The nth register (counting from 0). *)
    (* Profiling shows that applying the constructors here creates a lot of
       garbage.  Create the entries once and then use vector indexing instead. *)
    local
        fun regN i =
            if i < 8
            then GenReg(Word8.fromInt i, false)
            else if i < 16
            then GenReg(Word8.fromInt(i-8), true)
            else FPReg(Word8.fromInt(i-16))
        val regVec = Vector.tabulate(regs, regN)
    in
        fun regN i = Vector.sub(regVec, i) handle Subscript => raise InternalError "Bad register number"
    end
 
    (* The number of the register. *)
    fun nReg(GenReg(r, false)) = Word8.toInt r
    |   nReg(GenReg(r, true)) = Word8.toInt r + 8
    |   nReg(FPReg r) = Word8.toInt r + 16

    fun regRepr(r as GenReg _) =
          if r = eax then (if isX64 then "%rax" else "%eax") else
          if r = ebx then (if isX64 then "%rbx" else "%ebx") else
          if r = ecx then (if isX64 then "%rcx" else "%ecx") else
          if r = edx then (if isX64 then "%rdx" else "%edx") else
          if r = esp then (if isX64 then "%rsp" else "%esp") else
          if r = ebp then (if isX64 then "%rbp" else "%ebp") else
          if r = esi then (if isX64 then "%rsi" else "%esi") else
          if r = edi then (if isX64 then "%rdi" else "%edi") else
          (* X86/64 registers *) "%r" ^ Int.toString (nReg r)
    |   regRepr(FPReg n) = "fp" ^ Word8.toString n

    (* Install a pretty printer.  This is simply for when this code is being
       run under the debugger.  N.B. We need PolyML.PrettyString here. *)
    val () = PolyML.addPrettyPrinter(fn _ => fn _ => fn r => PolyML.PrettyString(regRepr r))
    
    datatype argType = ArgGeneral | ArgFP

    structure RegSet =
    struct
        (* Implement a register set as a bit mask. *)
        datatype regSet = RegSet of word
        fun singleton r = RegSet(0w1 << Word.fromInt(nReg r))
        fun regSetUnion(RegSet r1, RegSet r2) = RegSet(Word.orb(r1, r2))
        fun regSetIntersect(RegSet r1, RegSet r2) = RegSet(Word.andb(r1, r2))

        local
            fun addReg(acc, n) =
                if n = regs then acc else addReg(regSetUnion(acc, singleton(regN n)), n+1)
        in
            val allRegisters = addReg(RegSet 0w0, 0)
        end

        val noRegisters = RegSet 0w0

        fun inSet(r, rs) = regSetIntersect(singleton r, rs) <> noRegisters
        
        fun regSetMinus(RegSet s1, RegSet s2) = RegSet(Word.andb(s1, Word.notb s2))
        
        val listToSet = List.foldl (fn(r, rs) => regSetUnion(singleton r, rs)) noRegisters

        val generalRegisters = (* Registers checked by the GC. *)
            if isX64
            then listToSet [eax, ecx, edx, ebx, esi, edi, r8, r9, r10, r11, r12, r13, r14]
            else listToSet [eax, ecx, edx, ebx, esi, edi]
        
        val floatingPtRegisters =
            listToSet [fp0, fp1, fp2, fp3, fp4, fp5, fp6(*, fp7*)]

        fun isAllRegs rs = rs = allRegisters

        fun setToList (RegSet regSet)=
        let
            fun testBit (n, bit, res) =
                if n = regs
                then res
                else testBit(n+1, bit << 0w1, 
                        if (regSet andb bit) <> 0w0
                        then regN n :: res else res)
        in
            testBit(0, 0w1, [])
        end

        val cardinality = List.length o setToList

        (* Choose one of the set.  This chooses the least value which means that
           the ordering of the registers is significant.  This is a hot-spot
           so is coded directly with the word operations. *)
        fun oneOf(RegSet regSet) =
        let
            fun find(n, bit) =
                if n = Word.fromInt regs then raise InternalError "oneOf: empty"
                else if Word.andb(bit, regSet) <> 0w0 then n
                else find(n+0w1, Word.<<(bit, 0w1))
        in
            regN(Word.toInt(find(0w0, 0w1)))
        end
        
        fun regSetRepr regSet =
        let
            val regs = setToList regSet
        in
            "[" ^ String.concatWith "," (List.map regRepr regs) ^ "]"
        end
        
        (* Install a pretty printer for when this code is being debugged. *)
        val () = PolyML.addPrettyPrinter(fn _ => fn _ => fn r => PolyML.PrettyString(regSetRepr r))
     end

    open RegSet

    (* Encode and decode the mask of modified registers stored in compiled code and
       maintained for the RTS.  N.B. This encoding is built into x86asm.asm in the RTS. *)
    local
        val regMap =
        [
            (eax, 0wx000001),
            (ecx, 0wx000002),
            (edx, 0wx000004),
            (ebx, 0wx000008),
            (esi, 0wx000010),
            (edi, 0wx000020),
            (r8,  0wx000040),
            (r9,  0wx000080),
            (r10, 0wx000100),
            (r11, 0wx000200),
            (r12, 0wx000400),
            (r13, 0wx000800),
            (r14, 0wx001000),
            (* Floating point registers. *)
            (fp0, 0wx002000),
            (fp1, 0wx004000),
            (fp2, 0wx008000),
            (fp3, 0wx010000),
            (fp4, 0wx020000),
            (fp5, 0wx040000),
            (fp6, 0wx080000),
            (fp7, 0wx100000)
        ]
    in
        fun getRegisterSet (rSet: Word.word): regSet =
        let
            fun testBit((reg, bit), acc) =
                if (rSet andb bit) = 0w0
                then acc
                else reg :: acc
            val regs = List.foldl testBit [] regMap
        in
            listToSet regs
        end
        
        and encodeRegSet(regSet: regSet): word =
        let
            fun testBit((reg, bit), acc) =
                if inSet(reg, regSet)
                then acc orb bit
                else acc
        in
            List.foldl testBit 0w0 regMap
        end
    end

    datatype arithOp = ADD | OR (*|ADC | SBB*) | AND | SUB | XOR | CMP
  
    fun arithOpToWord ADD = 0w0: Word8.word
    |   arithOpToWord OR  = 0w1
    |   arithOpToWord AND = 0w4
    |   arithOpToWord SUB = 0w5
    |   arithOpToWord XOR = 0w6
    |   arithOpToWord CMP = 0w7

    fun arithOpRepr ADD = "Add"
    |   arithOpRepr OR  = "Or"
    |   arithOpRepr AND = "And"
    |   arithOpRepr SUB = "Sub"
    |   arithOpRepr XOR = "Xor"
    |   arithOpRepr CMP = "Cmp"

    datatype shiftType = SLL | SRL | SRA

    fun shiftTypeToWord SLL = 0w4: Word8.word
    |   shiftTypeToWord SRL = 0w5
    |   shiftTypeToWord SRA = 0w7

    fun shiftTypeRepr SLL = "Shift Left Logical"
    |   shiftTypeRepr SRL = "Shift Right Logical"
    |   shiftTypeRepr SRA = "Shift Right Arithemetic"

    datatype group3Ops = NOT | NEG | MUL | IMUL | DIV | IDIV
    
    fun group3OpsToWord NOT  = 0w2: Word8.word
    |   group3OpsToWord NEG  = 0w3
    |   group3OpsToWord MUL  = 0w4
    |   group3OpsToWord IMUL = 0w5
    |   group3OpsToWord DIV  = 0w6
    |   group3OpsToWord IDIV = 0w7

    fun group3OpsRepr NOT  = "NOT"
    |   group3OpsRepr NEG  = "NEG"
    |   group3OpsRepr MUL  = "MUL"
    |   group3OpsRepr IMUL = "IMUL"
    |   group3OpsRepr DIV  = "DIV"
    |   group3OpsRepr IDIV = "IDIV"

    datatype repOps = CMPSB | MOVSB | MOVSL | STOSB | STOSL
    
    fun repOpsToWord CMPSB = 0wxa6: Word8.word
    |   repOpsToWord MOVSB = 0wxa4
    |   repOpsToWord MOVSL = 0wxa5
    |   repOpsToWord STOSB = 0wxaa
    |   repOpsToWord STOSL = 0wxab

    fun repOpsRepr CMPSB = "CompareBytes"
    |   repOpsRepr MOVSB = "MoveBytes"
    |   repOpsRepr MOVSL = "MoveWords"
    |   repOpsRepr STOSB = "StoreBytes"
    |   repOpsRepr STOSL = "StoreWords"

    datatype fpOps = FADD | FMUL | FCOM | FCOMP | FSUB | FSUBR | FDIV | FDIVR

    fun fpOpToWord FADD  = 0w0: Word8.word
    |   fpOpToWord FMUL  = 0w1
    |   fpOpToWord FCOM  = 0w2
    |   fpOpToWord FCOMP = 0w3
    |   fpOpToWord FSUB  = 0w4
    |   fpOpToWord FSUBR = 0w5
    |   fpOpToWord FDIV  = 0w6
    |   fpOpToWord FDIVR = 0w7

    fun fpOpRepr FADD  = "FPAdd"
    |   fpOpRepr FMUL  = "FPMultiply"
    |   fpOpRepr FCOM  = "FPCompare"
    |   fpOpRepr FCOMP = "FPCompareAndPop"
    |   fpOpRepr FSUB  = "FPSubtract"
    |   fpOpRepr FSUBR = "FPReverseSubtract"
    |   fpOpRepr FDIV  = "FPDivide"
    |   fpOpRepr FDIVR = "FPReverseDivide"

    datatype fpUnaryOps = FCHS | FABS | FSQRT | FSIN | FCOS | FPATAN | FLD1 | FLDZ
    
    fun fpUnaryToWords FCHS   = {rm=0w0:Word8.word, nnn=0w4: Word8.word}
    |   fpUnaryToWords FABS   = {rm=0w1, nnn=0w4}
    |   fpUnaryToWords FSQRT  = {rm=0w2, nnn=0w7}
    |   fpUnaryToWords FSIN   = {rm=0w6, nnn=0w7}
    |   fpUnaryToWords FCOS   = {rm=0w7, nnn=0w7}
    |   fpUnaryToWords FPATAN = {rm=0w3, nnn=0w6}
    |   fpUnaryToWords FLD1   = {rm=0w0, nnn=0w5}
    |   fpUnaryToWords FLDZ   = {rm=0w6, nnn=0w5}

    fun fpUnaryRepr FCHS   = "FPChangeSign"
    |   fpUnaryRepr FABS   = "FPAbs"
    |   fpUnaryRepr FSQRT  = "FPSquareRoot"
    |   fpUnaryRepr FSIN   = "FPSin"
    |   fpUnaryRepr FCOS   = "FPCos"
    |   fpUnaryRepr FPATAN = "FPPartialArctan"
    |   fpUnaryRepr FLD1   = "FPLoadOne"
    |   fpUnaryRepr FLDZ   = "FPLoadZero"

    datatype branchOps = JO | JNO | JE | JNE | JL | JGE | JLE | JG | JB | JNB | JNA | JA

    fun branchOpToWord JO   = 0wx0: Word8.word
    |   branchOpToWord JNO  = 0wx1
    |   branchOpToWord JB   = 0wx2
    |   branchOpToWord JNB  = 0wx3
    |   branchOpToWord JE   = 0wx4
    |   branchOpToWord JNE  = 0wx5
    |   branchOpToWord JNA  = 0wx6
    |   branchOpToWord JA   = 0wx7
    |   branchOpToWord JL   = 0wxc
    |   branchOpToWord JGE  = 0wxd
    |   branchOpToWord JLE  = 0wxe
    |   branchOpToWord JG   = 0wxf
 
    fun branchOpRepr JO = "JumpOverflow"
    |   branchOpRepr JNO = "JumpNotOverflow"
    |   branchOpRepr JE = "JumpEqual"
    |   branchOpRepr JNE = "JumpNotEqual"
    |   branchOpRepr JL = "JumpLess"
    |   branchOpRepr JGE = "JumpGreaterOrEqual"
    |   branchOpRepr JLE = "JumpLessOrEqual"
    |   branchOpRepr JG = "JumpGreater"
    |   branchOpRepr JB = "JumpBefore"
    |   branchOpRepr JNB= "JumpNotBefore"
    |   branchOpRepr JNA = "JumpNotAfter"
    |   branchOpRepr JA = "JumpAfter"
        

 (* Primary opCodes.  N.B. only opCodes actually used are listed here.
    If new instruction are added check they will be handled by the
    run-time system in the event of trap. *)
  datatype opCode =
    Group1_8_A
  | Group1_32_A
  | Group1_8_a
  | JMP_8
  | JMP_32
  | CALL_32 (* SPF 6/6/95 *)
  | MOVL_A_R
  | MOVL_R_A
  | MOVB_R_A
  | PUSH_R of Word8.word
  | POP_R  of Word8.word
  | Group5
  | NOP
  | LEAL
  | MOVL_32_64_R of Word8.word
  | MOVL_32_A
  | MOVB_8_A
  | ESCAPE
  | POP_A
  | RET
  | RET_16
  | CondJump of branchOps
  | Arith of arithOp * Word8.word
  | STC
  | Group3_A
  | Group3_a
  | Group2_8_A
  | Group2_CL_A
  | Group2_1_A
  | PUSH_8
  | PUSH_32
  | TEST_ACC8
  | LOCK_XADD
  | FPESC of Word8.word
  | XCHNG
  | REP (* Rep prefix *)
  | SAHF
  | MOVZX (* Needs escape code. *)
  | IMULRR (* Needs escape code. *)

  fun opToInt opn: Word8.word =
    case opn of
      Group1_8_A    =>  0wx83
    | Group1_32_A   =>  0wx81
    | Group1_8_a    =>  0wx80
    | JMP_8         =>  0wxeb
    | JMP_32        =>  0wxe9
    | CALL_32       =>  0wxe8
    | MOVL_A_R      =>  0wx8b
    | MOVL_R_A      =>  0wx89
    | MOVB_R_A      =>  0wx88
    | PUSH_R reg    =>  0wx50 + reg
    | POP_R  reg    =>  0wx58 + reg
    | Group5        =>  0wxff
    | NOP           =>  0wx90
    | LEAL          =>  0wx8d
    | MOVL_32_64_R reg =>  0wxb8 + reg
    | MOVL_32_A     =>  0wxc7
    | MOVB_8_A      =>  0wxc6
    | ESCAPE        =>  0wx0f
    | POP_A         =>  0wx8f
    | RET           => 0wxc3
    | RET_16        => 0wxc2
    | CondJump opc  => 0wx70 + branchOpToWord opc
    | Arith (ao,dw) => arithOpToWord ao * 0w8 + dw
    | STC           => 0wxf9
    | Group3_A      => 0wxf7
    | Group3_a      => 0wxf6
    | Group2_8_A    => 0wxc1
    | Group2_1_A    => 0wxd1
    | Group2_CL_A   => 0wxd3
    | PUSH_8        => 0wx6a
    | PUSH_32       => 0wx68
    | TEST_ACC8     => 0wxa8
    |   LOCK_XADD   => 0wxC1 (* Needs lock and escape prefixes. *)
    |   FPESC n     => 0wxD8 orb8 n
    |   XCHNG       => 0wx87
    |   REP         => 0wxf3
    |   SAHF        => 0wx9e
    |   MOVZX       => 0wxb6 (* Needs escape code. *)
    |   IMULRR      => 0wxaf (* Needs escape code. *)

(* ...

    val eax = Reg  0;  
    val ecx = Reg  1;  
    val edx = Reg  2;
    val ebx = Reg  3;  
    val esp = Reg  4;  (* also used for "SIB used" and "no index" *)
    val ebp = Reg  5;  (* also used for "absolute" *)
    val esi = Reg  6;  
    val edi = Reg  7;

  type basereg  = reg; {0,1,2,3,6,7 only}
  type indexreg = reg; {0,1,2,3,5,6,7 only}
  
The i386 family has a horrendous collection of not-quite-orthogonal addressing modes.

Register mode:
  (1)  reg                   mod = 3; r/m = getReg reg

DS-relative addressing modes:
  (2)  DS:[basereg]          mod = 0; r/m = getReg basereg  
  (3)  DS:[basereg + disp8]  mod = 1; r/m = getReg basereg
  (4)  DS:[basereg + disp32] mod = 2; r/m = getReg basereg

  (2a) DS:[basereg]          mod = 0; r/m = 4; s = ?; i = 4; b = getReg basereg  
  (3a) DS:[basereg + disp8]  mod = 1; r/m = 4; s = ?; i = 4; b = getReg basereg
  (4a) DS:[basereg + disp32] mod = 2; r/m = 4; s = ?; i = 4; b = getReg basereg
  
  (5)  DS:[basereg + (scale * indexreg)]          mod = 0; r/m = 4; s = scale; i = getReg indexreg; b = getReg basereg  
  (6)  DS:[basereg + (scale * indexreg) + disp8]  mod = 1; r/m = 4; s = scale; i = getReg indexreg; b = getReg basereg
  (7)  DS:[basereg + (scale * indexreg) + disp32] mod = 2; r/m = 4; s = scale; i = getReg indexreg; b = getReg basereg

  (8)  DS:disp32             mod = 0; r/m = 5
  (8a) DS:[disp32]           mod = 0; r/m = 4; s = ?; i = 4; b = 5
  
  (9)  DS:[disp32 + (scale * indexreg)]           mod = 0; r/m = 4; s = scale; i = getReg indexreg; b = 5 
  
SS-relative addressing modes:
  (10) SS:[ebp + disp8]      mod = 1; r/m = 5
  (11) SS:[ebp + disp32]     mod = 2; r/m = 5

  (12) SS:[ebp + (scale * indexreg) + disp8]  mod = 1; r/m = 4; s = scale; i = getReg indexreg; b = 5  
  (13) SS:[ebp + (scale * indexreg) + disp32] mod = 2; r/m = 4; s = scale; i = getReg indexreg; b = 5
  
  (14) SS:[esp + (scale * indexreg)]          mod = 0; r/m = 4; s = scale; i = getReg indexreg; b = 4
  (15) SS:[esp + (scale * indexreg) + disp8]  mod = 1; r/m = 4; s = scale; i = getReg indexreg; b = 4  
  (16) SS:[esp + (scale * indexreg) + disp32] mod = 2; r/m = 4; s = scale; i = getReg indexreg; b = 4

... *)


    datatype mode =
        Based0    (* mod = 0 *)
    |   Based8   (* mod = 1 *)
    |   Based32  (* mod = 2 *)
    |   Register (* mod = 3 *) ;

    (* Put together the three fields which make up the mod r/m byte. *)
    fun modrm (md : mode, rg: Word8.word, rm : Word8.word) : Word8.word =
    let
        val _ = if rg > 0w7 then raise InternalError "modrm: bad rg" else ()
        val _ = if rm > 0w7 then raise InternalError "modrm: bad rm" else ()
        val modField: Word8.word = 
            case md of 
                Based0   => 0w0
            |   Based8   => 0w1
            |   Based32  => 0w2
            |   Register => 0w3
    in
        (modField <<- 0w6) orb8 (rg <<- 0w3) orb8 rm
    end

    fun genmodrm (md : mode, rg: Word8.word, rm : Word8.word, cvec) : unit =
        gen8u (modrm (md, rg, rm), cvec)

    (* REX prefix *)
    fun rex {w,r,x,b} =
        0wx40 orb8 (if w then 0w8 else 0w0) orb8 (if r then 0w4 else 0w0) orb8
            (if x then 0w2 else 0w0) orb8 (if b then 0w1 else 0w0)

    (* The X86 has the option to include an index register and to scale it. *)
    datatype indexType =
        NoIndex | Index1 of reg | Index2 of reg | Index4 of reg | Index8 of reg

    (* Put together the three fields which make up the s-i-b byte. *)
    fun sib (s : indexType, b : reg option) : Word8.word =
    let
        val sizeField =
            case s of
                NoIndex  => 0w4 <<- 0w3 (* No index reg. *)
            |   Index1 i => (0w0 <<- 0w6) orb8 (#1 (getReg i) <<- 0w3)
            |   Index2 i => (0w1 <<- 0w6) orb8 (#1 (getReg i) <<- 0w3)
            |   Index4 i => (0w2 <<- 0w6) orb8 (#1 (getReg i) <<- 0w3)
            |   Index8 i => (0w3 <<- 0w6) orb8 (#1 (getReg i) <<- 0w3)
        val baseField =
            case b of SOME r => #1 (getReg r) | NONE => 0w5 (* No base *)
    in
       sizeField orb8 baseField
    end

    fun gensib (s : indexType, b : reg option, cvec : code) = gen8u (sib (s, b), cvec);

    fun scSet (Set x) = x | scSet _ = raise InternalError "scSet";

   (* Removes a label from the list when it has been fixed up
      or converted to the long form. *)
   fun removeLabel (lab:addrs, Code{longestBranch, labelList, ... }) : unit = 
   let
     fun removeEntry ([]: labList) : labList = []
       | removeEntry ((ref (Jump32From _)) :: t) =
           removeEntry t (* we discard long jumps *)
         
       | removeEntry ((entry as ref (Jump8From addr)) :: t) =
         if lab = addr
         then removeEntry t
         else
          (
             if addr < !longestBranch
             then longestBranch := addr
             else ();
              
             entry :: removeEntry t
          ) (* removeEntry *);
   in
        (* Must also find the new longest branch. *)
        longestBranch := addrLast;
        labelList     := removeEntry (! labelList)
   end;
 
  (* Fix up the list of labels. *)
  fun reallyFixBranches ([] : labList) _ = ()
    | reallyFixBranches (h::t)        (cvec as Code{codeVec=cseg, ic, branchCheck, ...}) =
   ((case !h of
       Jump8From addr =>
       let
         val offset : int = get8s (addr, cseg);
         val diff : int = (!ic addrMinus addr) - 1;
       in
         branchCheck := !ic;

         if is8Bit diff then () else raise InternalError "jump too large";

         if offset <> 0
         then raise InternalError "reallyFixBranches: jump already patched"
         else set8s (diff, addr, cseg);

         removeLabel (addr, cvec)
       end
       
     | Jump32From addr =>
       let
         val offset = get32s (addr, cseg);
         val diff : int = (!ic addrMinus addr) - 4;
       in
         branchCheck := !ic;
         if offset <> 0
         then raise InternalError "reallyFixBranches: jump already patched"
         else
         (* A zero offset is more than simply redundant, it can
            introduce zero words into the code which could be
            taken as markers.  It will not normally be produced
            but can occur in very unusual cases.  The only example
            I've seen is a branch extension in a complicated series
            of andalsos and orelses where the branch extension was
            followed by an unconditional branch which was then backed
            up by check_labs.  We simply fill it with no-ops. *)
          if diff = 0
          then let
            val a    = addr;
            val nop  = opToInt NOP;
          in
            csegSet (cseg, a - 0w1, nop);
            csegSet (cseg, a,     nop);
            csegSet (cseg, a + 0w1, nop);
            csegSet (cseg, a + 0w2, nop);
            csegSet (cseg, a + 0w3, nop)
          end
          else
            set32s (LargeInt.fromInt diff, addr, cseg)
       end
    );
   reallyFixBranches t cvec
  )

    (* Makes a new label. *)
    fun makeShortLabel (addr: addrs, Code{longestBranch, labelList ,...}) : jumpFrom ref =
    let
        val lab = ref (Jump8From addr);
    in
        if addr < ! longestBranch
        then longestBranch := addr
        else ();
        labelList := lab :: ! labelList;
        lab
    end;

  (* Apparently fix up jumps - actually just record where we have come from *)
  fun fixup (labs:labList, cvec as Code{justComeFrom, exited, ic, branchCheck, ...}) =
  let
    (* If the jump we are fixing up is immediately preceding, 
       we can remove it.  It is particularly important to remove
       32 bit jumps to the next instruction because they would
       put a word of all zeros in the code, and that could be mistaken
       for a marker word. *)
    fun checkLabs []          = []
      | checkLabs ((lab as ref (Jump8From addr))::labs) =
            if !ic addrMinus addr = 1 andalso !ic <> !branchCheck
            then
             (
                (* It now seems that we can have a !ic = !branchCheck in the situation where
                   we have a handler that does nothing.  Setting the handler entry point sets
                   branchCheck but the branch round the empty handler does nothing.
                   This should be tidied up by peep-hole optimisation. *)
               if !ic <= !branchCheck
               then raise InternalError "Backing up too far (8bit)"
               else ();
               ic := addr addrPlus ~1; (* Back up over the opCode *)
               removeLabel (addr, cvec);
               exited := false;
               checkLabs labs
             )
            else lab :: checkLabs labs
          
      | checkLabs ((lab as ref (Jump32From addr))::labs) =
            if !ic addrMinus addr = 4
            then
             (
               if !ic <= !branchCheck
               then raise InternalError "Backing up too far (32bit)"
               else ();
               ic := addr addrPlus ~1; (* Back up over the opCode *)
               exited := false;
               checkLabs labs
             )
            else lab :: checkLabs labs

     fun doCheck labs =
     (* Repeatedly check the labels until we are no longer backing up.
        We may have several to back up if we have just extended some
        branches and then immediately fix them up.  DCJM 19/1/01. *)
     let
        val lastIc = !ic
        val newLabs = checkLabs labs
     in
        if lastIc = !ic then newLabs
        else doCheck newLabs
     end
  in
    case labs of
      [] => () (* we're not actually jumping from anywhere *)
    | _ =>
       (
        (* Add together the jumps to here and remove redundant jumps. *)
        justComeFrom := doCheck (labs @ !justComeFrom)
      )
  end;


    fun checkBranchList
        (cvec as Code{longestBranch, justComeFrom,
                      exited, ic, labelList, ...}, branched, size) =
    (* If the longest branch is close to going out of range it must
       be converted into a long form. *)
    (* If we have just made an unconditional branch then we make the 
       distance shorter. *)
    let
        (* Generally we only need to extend the nearest short branch but it
           is possible that two branches could be very close together.  In that
           case extending one branch could push another out of range. *)
        val maxDiff =
            Int.min(if branched then 100 else 127, 127 - 5 * List.length (!labelList)) - size;

        (* See if we must extend some branches.  If we are going to fix up a label
           immediately we don't normally extend it.  The exception is if we have
           to extend some other labels in which case we may have to extend this
           because the jumps we add may push this label out of range. *)
        local
            val icOffset =
                if branched then !ic else !ic addrPlus 2 (* Size of the initial branch. *)
            fun checkLab (lab as ref (Jump8From addr), n) =
                if List.exists (fn a => a = lab) (! justComeFrom)
                then n (* Don't include it here. *)
                else if (icOffset addrMinus addr) + n > (100 - size) then n+5 else n
            |   checkLab (_, n) = n
            (* Extending one branch may extend others.  We need to process the list in
               reverse order. *)
        in
            val jumpSpace = List.foldr checkLab 0 (!labelList)
        end

   (* Go down the list converting any long labels, and finding the
      longest remaining. *)
    fun convertLabels ([]:labList) : labList = []
      | convertLabels (lab::labs) =
       let
         (* Process the list starting at the end. The reason for this
            is that more recent labels appear before earlier ones.
            We must put the earliest labels in first because they may
            be about to go out of range. *)
          val convertRest = convertLabels labs
       in
         (* Now do this entry. *)
         case !lab of
           Jump32From _ => raise InternalError "Long jump in label list" (* shouldn't happen *)
           
         | Jump8From addr =>
            (* If we are about to fix this label up we don't need to extend it except that we
               must extend it if we are going to put in more branch extensions which will take
               it out of range. DCJM 9/4/01. *)
            if List.exists (fn a => a = lab) (! justComeFrom)
                andalso (jumpSpace = 0 orelse !ic addrMinus addr < 127 - jumpSpace)
            then lab :: convertRest
            else if !ic addrMinus addr > (100 - size) orelse !ic addrMinus addr > maxDiff
            then (* Getting close - convert it. *)
            (
                reallyFixBranches [lab] cvec; (* fix up short jump to here *)
                gen8u  (opToInt JMP_32, cvec);
                gen32u (0w0, cvec);    (* long jump to final destination *)
                lab := Jump32From (!ic addrPlus ~4);
                (* Return the rest of the list. *)
                convertRest
            )
            else
            (
                (* Not ready to remove this. Just find out if this is an
                   earlier branch and continue. *)
                if addr < ! longestBranch
                then longestBranch := addr
                else ();
           
                lab :: convertRest
            )
       end (* convertLabels *);
    in
        if ! longestBranch <> addrLast andalso !ic addrMinus ! longestBranch > maxDiff
        then
        let         
            (* Must skip round the branches unless we have just taken an
               unconditional branch. *)
            val lab =
              if branched then []
              else
               (
                exited := true;
                gen8u (opToInt JMP_8, cvec);
                gen8u (0w0, cvec);
                [makeShortLabel (!ic addrPlus ~1, cvec)]
               );
        in
            (* Find the new longest branch. *)
            longestBranch := addrLast; (* Initial value. *)
            labelList := convertLabels (!labelList);
            fixup (lab, cvec) (* Continue with normal processing. *)
        end
        else  ()
   end

    (* Do all the outstanding operations including fixing up the branches. *)
    fun doPending (cvec as Code{exited, justComeFromAddrs, branchCheck, ic, ...}, size) : unit =
    let
        (* Deal with a pending fix-up. *)
        fun reallyFixup (Code{justComeFrom=ref [], ... }) = ()
        |   reallyFixup (cvec as Code{justComeFrom=jcf as ref labs, exited, ... }) = 
                (exited := false; reallyFixBranches labs cvec; jcf := []);
    in
        (* If we have not exited and there are branches coming in here
            then we fix them up before jumping round any branch extensions. *)
        if ! exited then () else reallyFixup cvec;
   
        checkBranchList(cvec, ! exited, size);

        exited := false;
        (* Fix up any incoming branches, including a jump round any
           branch extensions. *)
        reallyFixup cvec;
        (* Finally record the current location into any reverse branches. *)
        branchCheck := !ic;
        List.app (fn addr => addr := !ic) (! justComeFromAddrs);
        justComeFromAddrs := []
    end

    (* 12 is maximum size of an instruction.  It's also big
       enough for a comparison and the following conditional
       branch. *)
    val maxInstrSize = if isX64 then 15 else 12
    
    (* A few instructions require an escape. *)
    fun genEscape(MOVZX, cvec) = gen8u(opToInt ESCAPE, cvec)
    |   genEscape(LOCK_XADD, cvec) = gen8u(opToInt ESCAPE, cvec)
    |   genEscape(IMULRR, cvec) = gen8u(opToInt ESCAPE, cvec)
    |   genEscape _ = ()

    (* Generate an opCode byte after doing any pending operations. *)
    fun genop(opb:opCode, rx, cvec) =
    (
        doPending (cvec, maxInstrSize);
        case rx of
            NONE => ()
        |   SOME rxx =>
            if isX64 then gen8u(rex rxx, cvec)
            else raise InternalError "genop: rex prefix in 32 bit mode";
        (* Generate escape code if necessary. *)
        genEscape(opb, cvec);
        gen8u (opToInt opb, cvec)
    )

    (* This has to be done quite carefully if we are to be able to back-up
       over jumps that point to the next instruction in fixup.  We have to
       guarantee that if we back up we haven't already set a jump to point
       beyond where we're backing up.  See below for more explanation.
       DCJM 19/1/01.*)
    fun putConditional (br: branchOps, cvec as Code{ic, ...}) : jumpFrom ref =
    (
        gen8u (opToInt(CondJump br), cvec); (* Don't use genop. *)
        gen8u (0w0, cvec);
        makeShortLabel (!ic addrPlus ~1, cvec)
    )

    (* Generates an unconditional branch. *)
    fun unconditionalBranch (cvec as Code {justComeFrom, exited, ic, ...}): labList =
    let
        (* If we have just jumped here we may be able to avoid generating a
           jump instruction. *)
        val labs = ! justComeFrom
    in
        justComeFrom := [];
        (* We may get the sequence:   jmp L1; L2: jmp L3.
           If this is the "jmp L3" we can simply remember everything
           that was supposed to jump to L2 and replace it with
           jumps to L3. *)
        (* This code has one disadvantage.  If we have several short branches
           coming here we don't record against the branches themselves that
           they're all going to the same place.  If we have to extend them
           we put in separate long branches for each rather than pointing
           them all at the same branch.  This doesn't increase run-time
           but makes the code larger than it need be.  DCJM 1/1/01. *)
        if ! exited
        then labs
        else
        let
        (* The code here has gone through various versions.  The original
           version always fixed up pending branches so that if we had a
           short branch coming here we might avoid having to extend it.
           A subsequent version separated out long and short branches
           coming here and fixed up short branches but added long ones
           onto the label list.  I discovered a bug with this which
           occurred when we put in branch extension code before an
           unconditional branch and then backed up over the unconditional
           branch and over one of the extended branches.  Since we'd
           already fixed up (really fixed up) the branch round the
           branch extensions we ended up with that branch now pointing into
           the middle of the code we subsequently generated.
           We could get a similar situation if we have a conditional
           branch immediately before this instruction and back up over
           both, for example (if exp then () else (); ...).  In that case
           we have to make sure we haven't already fixed up another branch
           to come here.  Instead we must always add it onto the label list
           so that we only (really) fix it up when we generate something other
           than a branch.  DCJM 19/1/01. *)
            val br =
            (
                gen8u (opToInt JMP_8, cvec); (* Don't use genop. *)
                gen8u (0w0, cvec);
                makeShortLabel (!ic addrPlus ~1, cvec)
            )
        in
            exited := true;
            br :: labs
        end
    
    end (* unconditionalBranch *)

    (* Generate an effective address. *)
    fun genEACode (offset: LargeInt.int, rb: Word8.word, r: Word8.word, cvec) : unit =
    let
        val offsetCode =
            (* don't generate [ebp] (use [ebp+0]) 'cos it doesn't exist! *)
            if offset = 0 andalso rb <> 0w5 
            then Based0  (* no disp field *)
            else if is8BitL offset
            then Based8  (* use 8-bit disp field *)
            else Based32 (* use 32-bit disp field *)
    in
        if rb = 0w4 (* Code for esp and r12 *)
        then (* Need to use s-i-b byte. *)
        (
            (* Normally we will have a non-zero offset for esp.  The
               exception is computing the maximum stack in the prelude. *)
            genmodrm (offsetCode, r, 0w4 (* use SIB *), cvec);
            gensib   (NoIndex, SOME esp, cvec)
        )
        else genmodrm(offsetCode, r, rb, cvec);
     
        (* generate the disp field (if any) *)
        case offsetCode of
            Based8  => gen8s  (LargeInt.toInt offset, cvec)
        |   Based32 => gen32s (offset, cvec)
        |   _       => ()
    end

    (* Generate a opcode plus a modrm byte.  *)
    fun genOpEA(opb:opCode, offset: LargeInt.int, rb: reg, r: reg, cvec): unit =
    let
        val (rbC, rbX) = getReg rb
        val (rrC, rrX) = getReg r
    in
        doPending (cvec, maxInstrSize);
        (* Any lock prefix comes before any REX prefix. *)
        case opb of LOCK_XADD => gen8u(0wxF0, cvec) | _ => ();
        (* For the moment always put in a REX prefix. *)
        if isX64 then gen8u(rex{w=true, r=rrX, b=rbX, x = false}, cvec) else ();
        (* Generate the escape codes for the opcodes that need them. *)
        genEscape(opb, cvec);
        (*if offset < 0 andalso rb = esp then raise InternalError "Negative stack offset" else ();*)
        gen8u(opToInt opb, cvec);
        genEACode(offset, rbC, rrC, cvec)
    end

    (* Generate a opcode plus a second modrm byte but where the "register" field in
       the modrm byte is actually a code.  *)
    fun genOpPlus2(opb:opCode, offset: LargeInt.int, rb: reg, op2: Word8.word, cvec): unit =
    let
        val (rbC, rbX) = getReg rb
        val need64bit =
            case opb of
                MOVB_8_A => false
            |   Group3_a => false
            |   FPESC _ => false
            |   Group5 => false (* Call/Jmp/Push - size is intrinsic *)
            |   Group1_8_A => isX64 (* Arithmetic operations - must be 64-bit *)
            |   Group2_1_A => isX64 (* 1-bit shifts - must be 64-bit *)
            |   Group2_8_A => isX64 (* n-bit shifts - must be 64-bit *)
            |   _ => isX64 (* Anything else?  Assume it requires prefix. *)
    in
        doPending (cvec, maxInstrSize);
        (* For the moment always put in a REX prefix. *)
        (* If (opb = Group5 andalso op2 = 6 (* push *) orelse opb = POP_A)
           andalso not rbX  then we don't need it. *)
        if need64bit orelse rbX then gen8u(rex{w=need64bit, r=false, b=rbX, x = false}, cvec) else ();
        gen8u(opToInt opb, cvec);
        genEACode(offset, rbC, op2, cvec)
    end

    (* Register/register operation. *)
    fun genOpReg(opb:opCode, rd: reg, rs: reg, cvec) =
    let
        val (rbC, rbX) = getReg rs
        val (rrC, rrX) = getReg rd
    in
        doPending (cvec, maxInstrSize);
        (* For the moment always put in a REX prefix. *)
        if isX64 then gen8u(rex{w=true, r=rrX, b=rbX, x = false}, cvec) else ();
        genEscape(opb, cvec); (* Generate the ESCAPE code if needed. *)
        gen8u(opToInt opb, cvec);
        genmodrm(Register, rrC, rbC, cvec)
    end

    fun genOpRegPlus2(opb:opCode, rd: reg, op2: Word8.word, cvec) =
    let
        val (rrC, rrX) = getReg rd
    in
        doPending (cvec, maxInstrSize);
        (* For the moment always put in a REX prefix. *)
        if isX64 then gen8u(rex{w=true, r=false, b=rrX, x = false}, cvec) else ();
        gen8u(opToInt opb, cvec);
        genmodrm(Register, op2, rrC, cvec)
    end

    (* Similar to genEA, but used when there is an index register.
     rb may be NONE if no base register is required (used
     with leal to tag values). *)
    fun genOpIndexed (opb:opCode, offset: LargeInt.int, rb: reg option, ri: indexType, rd: reg, cvec) =
    let
        val (rbC, rbX) = case rb of NONE => (0w0, false) | SOME rb => getReg rb

        val (_, riX) = 
            case ri of
                NoIndex  => (0w0, false) (* No index reg. *)
            |   Index1 i => getReg i
            |   Index2 i => getReg i
            |   Index4 i => getReg i
            |   Index8 i => getReg i

        val (rrC, rrX) = getReg rd

        val (offsetCode, basefield) =
        case rb of
            NONE => (Based0, NONE (* no base register *))
        |   SOME rb =>
            let
                val base =
                    if offset = 0 andalso rbC <> 0wx5
                    then Based0    (* no disp field *)
                    else if is8BitL offset
                    then Based8   (* use 8-bit disp field *)
                    else Based32; (* use 32-bit disp field *)
            in
                (base, SOME rb)
            end
    in
        doPending (cvec, maxInstrSize);
        (* For the moment always put in a REX prefix. *)
        if isX64 then gen8u(rex{w=true, r=rrX, b=rbX, x=riX}, cvec) else ();

        genEscape(opb, cvec); (* Generate the ESCAPE code if needed. *)
        gen8u(opToInt opb, cvec);

        genmodrm (offsetCode, rrC, 0w4 (* s-i-b *), cvec);
        gensib   (ri, basefield, cvec);
    
        (* generate the disp field (if any) *)
        case offsetCode of
            Based8  => gen8s  (LargeInt.toInt offset, cvec)
        |   Based32 => gen32s (offset, cvec)
        |   _       => case rb of NONE =>  (* 32 bit absolute used as base *) gen32s (offset, cvec) | _ => ()
    end

    fun genPushPop(opc, r, cvec) =
    let
        val (rc, rx) = getReg r
    in
        (* These are always 64-bit but a REX prefix may be needed for the register. *)
        genop(opc rc, if rx then SOME{w=false, b = true, x=false, r = false } else NONE, cvec)
    end

    (* Tag the value in register r *)
    fun genTag (r, cvec) = genOpIndexed(LEAL, 1, SOME r, Index1 r, r, cvec)      

    fun genImmed (opn: arithOp, rd: reg, imm: LargeInt.int, cvec) : unit =
    if is8BitL imm
    then (* Can use one byte immediate *) 
    (
       genOpRegPlus2(Group1_8_A, rd, arithOpToWord opn, cvec);
       gen8s (LargeInt.toInt imm, cvec)
    )
    else if not isX64 orelse (~exp2_31 <= imm andalso imm < exp2_31)
    then (* Need 32 bit immediate. *)
    (
       genOpRegPlus2(Group1_32_A, rd, arithOpToWord opn, cvec);
       gen32s(imm, cvec)
    )
    else (* It won't fit in the immediate; put it in the non-address area. *)
    let
        (* For the moment use the same format as real numbers and put
           this into a piece of memory which is then byte-copied into the
           constant area. *)
        open Address
        val mem = alloc(0w1, F_bytes orb8 F_mutable, toMachineWord 0w0)

        fun setMem(m, n) = 
        if n = Word.fromInt wordSize then ()
        else 
        (
            assignByte(mem, n, Word8.fromLargeInt(m mod 0x100));
            setMem(m div 0x100, n+0w1)
        )
        val () = setMem(imm, 0w0)
        val () = lock mem
        val (rc, rx) = getReg rd
    in
        genop(Arith (opn, 0w3 (* r/m to reg *)), SOME{w=true, r=rx, b=false, x = false}, cvec);
        genmodrm (Based0, rc, 0w5 (* PC-relative *), cvec);
        addConstToVec(WVal(toMachineWord mem), NonAddrArea, cvec)
    end

    fun genReg (opn: arithOp, rd: reg, rs: reg, cvec) =
        genOpReg (Arith (opn, 0w3 (* r/m to reg *)), rd, rs, cvec)
      
    (* generate padding no-ops to align to n modulo 4 *)
    (* The Intel 64 instruction manual recommends:
       1 byte:  NOP
       2 bytes: 66 NOP
       3 bytes: 0F 1F 00 - Multibyte NOP probably not generally supported. *)
    (* generate padding no-ops to align to n modulo 4 *)
    fun align (n, cvec as Code{ic, ...}) =
        while (n - (!ic)) mod 0w4 <> 0w0
        do genop (NOP, NONE, cvec);

    (* movl offset(rb),rd. *)
    fun genLoad (offset: LargeInt.int, rb: reg, rd: reg, cvec) = genOpEA(MOVL_A_R, offset, rb, rd, cvec)

    (* Called when we have a memory operand and a constant that is an address.
       This is either a move or a comparison. *)
    fun genMemoryConstant (cnstnt, opcode, arithOp, offset, rb, ri, cvec as Code{ic, ...}) =
    let
        val haveIndex = case ri of NoIndex => false | _ => true
    in
      (* We have a little problem here: we have to be very careful that
         we don't end up with a full word of zeros on a word boundary because
         that is used as an end-of-code marker.  This can arise if we have
         zero bytes in the high order part of the offset and zero bytes in
         the low order part of the immediate value.  We can get the former
         if the offset is greater than 127 and we can get the latter if the
         immediate is an address but not if it is a tagged value.  Furthermore
         the garbage collector may change the address in the future so even
         if it is safe now it may not always be.  We add in no-ops to align
         the offset onto a word boundary ensuring that the offset and the
         immediate value never come together in the same word.

         There's also another case.  If the mod-rm byte is zero and aligned
         on a word boundary then this could combine with the immediate value
         if all three low-order words were zero.  It's very unlikely but we
         need to consider it. *)
        if isX64 then raise InternalError "genMemoryConstant" (* We don't have 64-bit immediates. *)
        else if not (is8BitL offset)
        then
        (
            doPending(cvec, maxInstrSize + 2);
            (* We have a sib byte if we either have an index or the base
               register is esp. *)
            align(if haveIndex orelse rb = esp then 0w1 else 0w2, cvec)
        )
        else if offset = 0 andalso rb = eax andalso not haveIndex
        then (* modrm will be zero.  We need to be sure that this is not the
              first byte in a word. *)
        (
            doPending(cvec, maxInstrSize + 1);
            if (!ic) mod 0w4 = 0w3 (* opcode will be the last byte in this word. *)
            then align(0w1, cvec)
            else ()
        )
        else ();
        
        case ri of
            NoIndex => genOpPlus2 (opcode, offset, rb, arithOp, cvec)
        |   ri => genOpIndexed (opcode, offset, SOME rb, ri, mkReg(arithOp, false), cvec);
        addConstToVec (WVal cnstnt, InlineAbsolute, cvec)
    end

    (* Register/register move. *)
    fun genMove (rd, rs, cvec) = genOpReg (MOVL_R_A, rs,rd, cvec)

    (* Add a register to a constant. *)
    fun genLeal (rd, rs, offset, cvec) = genOpEA (LEAL, offset, rs, rd, cvec)

    type handlerLab = addrs ref;
  
    (* Loads the address of the destination of a branch. Used to
     put in the address of the exception handler.
     We used to have pushAddress in place of this which pushed the
     address at the same time.  On this architecture it can save an
     instruction but it's a problem on machines where we have to load
     the address into a register - we don't have a spare checked
     register available. *)
    fun loadHandlerAddress  (rd, lab, cvec) =
    let
        val (rc, rx) = getReg rd
    in
        genop(MOVL_32_64_R rc,
            if isX64 then SOME {w=true, r=false, b=rx, x=false} else NONE, cvec);
        addConstToVec (HVal lab, InlineAbsolute, cvec)
    end

    fun fixupHandler (lab:handlerLab, cvec as Code{exited, ic, branchCheck, ...}) : unit =
    ( 
        (* Make sure anything pending is done first. *)
        (* 15 comes from maximum instruction size + up to 3 nops. *)
        doPending (cvec, maxInstrSize+3); 
    
        (* Ensure the return address is aligned onto a word + 2 byte
           boundary. *)
        align (0w2, cvec);
    
        exited := false;
        branchCheck := !ic;
        lab := !ic
    );

    datatype callKinds =
        Recursive           (* The function calls itself. *)
    |   ConstantClosure of machineWord (* A pre-compiled or io function. *)
    |   ConstantCode of machineWord (* A function that doesn't need a closure *)
    |   FullCall            (* Full closure call *)
  
(*****************************************************************************
Calling conventions:
   FullCall:
     the caller loads the function's closure into regClosure and then
     (the code here) does an indirect jump through it.

   Recursive:
     the caller loads its own function's closure/static-link into regClosure
     and the code here does a jump to the start of the code.
     
   ConstantFun:
     a direct or indirect call through the given address.  If possible the
     caller will have done the indirection for us and passed false as the
     indirection value.  The exception is calls to IO functions where the
     address of the code itself is invalid.  If the closure/static-link
     value is needed that will already have been loaded.

   CodeFun:
     the same as ConstantFun except that this is used only for static-link
     calls so is never indirect. 

*****************************************************************************)    
    (* Call a function. *)
    fun callFunction (callKind, cvec as Code {ic, ... }) : unit =
    (
        case callKind of 
            Recursive =>
            (
                (* Call back to the start of the current function. *)
                doPending (cvec, maxInstrSize + 3); 
                align (0w1, cvec);
 
                genop (CALL_32, NONE, cvec);  (* 1 byte  *)
                gen32s (~(Word.toLargeInt(!ic) + 4), cvec)       (* 4 bytes *)
            )
     
        |   FullCall => (* Indirect call through closure reg. *)
            (
                (* Make sure anything pending is done first. *)
                doPending (cvec, maxInstrSize+3); 
                (* Ensure the return address is aligned on
                   a word + 2 byte boundary.  *)
                align (0w0, cvec);

                genop (Group5, NONE, cvec);
                genmodrm(Based0, 0w2 (* call *), #1 (getReg regClosure), cvec)
            )

        |   ConstantCode w =>
            (
                (* Make sure anything pending is done first. *)
                doPending (cvec, maxInstrSize+3); 
                if isX64
                then
                (
                    align (0w0, cvec);
                    genop (Group5, NONE, cvec);
                    genmodrm(Based0, 0w2 (* call *), 0w5 (* PC rel *), cvec);
                    addConstToVec (WVal w, ConstArea 0, cvec)
                )
                else
    	 	    (
    		        (* Ensure the return address is aligned on
    		           a word + 2 byte boundary.  *)
    		        align (0w1, cvec);

    		        genop (CALL_32, NONE, cvec);
    			    addConstToVec (WVal w, InlineRelative, cvec)
    		    )
            )

        |   ConstantClosure w =>
            if isX64
            then
            let
                val (rc, rx) = getReg regClosure
            in
                genop  (MOVL_32_64_R rc, SOME {w=true, r=false, b=rx, x=false}, cvec);
                addConstToVec (WVal w, InlineAbsolute, cvec);
                doPending (cvec, maxInstrSize+3); 
		        (* Ensure the return address is aligned on
		            a word + 2 byte boundary.  *)
		        align (0w0, cvec);
                genop (Group5, NONE, cvec);
                genmodrm(Based0, 0w2 (* call *), rc, cvec)
            end
            else
            (
		        (* Make sure anything pending is done first. *)
		        doPending (cvec, maxInstrSize+3); 

		        (* Ensure the return address is aligned on
		           a word + 2 byte boundary.  *)
		        align (0w0, cvec);

			    genop (Group5, NONE, cvec);
			    genmodrm(Based0, 0w2 (* call *), 0w5 (* Immediate address. *), cvec);
			    addConstToVec (WVal w, InlineAbsolute, cvec)
		    );

        if (!ic) mod 0w4 <> 0w2
        then raise InternalError "callFunction: call not aligned"
        else ()
    );
     

  (* Tail recursive jump to a function.
     N.B.  stack checking is used both to ensure that the stack does
     not overflow and also as a way for the RTS to interrupt the code
     at a safe place.  The RTS can set the stack limit "register" at any
     time but the code will only take a trap when it next checks the
     stack.  The only way to break out of infinite loops is for the
     user to type control-C and some time later for the code to do a
     stack check.  We need to make sure that we check the stack in any
     function that my be recursive, directly or indirectly.
  *)
    fun jumpToFunction (callKind, cvec as Code{exited, ic, ...}) =
    (
        case callKind of 
            Recursive =>
            (
                (* Jump to the start of the current function. *)
                genop (JMP_32, NONE, cvec);
                gen32s (~(Word.toLargeInt(!ic) + 4), cvec)
            )
           
        |   FullCall =>
            ( (* Full closure call *)
                genop (Group5, NONE, cvec);
                genmodrm(Based0, 0w4 (* jmp *), #1 (getReg regClosure), cvec)
            )

        |   ConstantCode w =>
            if isX64
            then
            (
                genop (Group5, NONE, cvec);
                genmodrm(Based0, 0w4 (* jmp *), 0w5 (* PC rel *), cvec);
                addConstToVec (WVal w, ConstArea 0, cvec)
            )
            else
            (
    		    genop (JMP_32, NONE, cvec);
    			addConstToVec (WVal w, InlineRelative, cvec)
            )

        |   ConstantClosure w =>
		  	(* Indirect jumps are used to call into the RTS. *)
            if isX64
            then
            let
                val (rc, rx) = getReg regClosure
            in
                genop  (MOVL_32_64_R rc, SOME {w=true, r=false, b=rx, x=false}, cvec);
                addConstToVec (WVal w, InlineAbsolute, cvec);
            
                genop (Group5, NONE, cvec);
                genmodrm(Based0, 0w4 (* jmp *), rc, cvec)
            end
            else
	 	    (
			    genop (Group5, NONE, cvec);
			    genmodrm(Based0, 0w4 (* jmp *), 0w5 (* Immediate address. *), cvec);
			    addConstToVec (WVal w, InlineAbsolute, cvec)
		    );

        exited := true (* We're not coming back. *)
    );


    (* Return and remove args. *)
    fun returnFromFunction (args, cvec as Code{exited, ...}) : unit =
    (
        if args = 0
        then genop (RET, NONE, cvec)
        else
        let
            val offset = Word.fromInt(args * wordSize)
        in
            genop (RET_16, NONE, cvec);
            gen8u (wordToWord8 offset, cvec);
            gen8u (wordToWord8(offset >> 0w8), cvec)
        end;
     
        exited := true (* We're not coming back. *)
    )

    fun genFloatingPt({escape, md, nnn, rm}, code) =
    (
        genop(FPESC escape, NONE, code);
        gen8u((md <<- 0w6) orb8 (nnn <<- 0w3) orb8 rm, code)
    )

    (* Load a floating point register to the stack.  Because the positions are dependent on
       the number of items already pushed we may need to add an offset. *)
    fun loadFpRegToStack(fpReg, offset, code) =
    let
        val fp = case fpReg of FPReg fp => fp | _ => raise InternalError "fpreg"
    in
        genFloatingPt({escape=0w1, md=0w3, nnn=0w0, rm= fp + offset}, code) (* FLD ST(r1) *)
    end

    (* Pops the top of the stack into a register.  This assumes that there is
       exactly one item on the stack which is why we add one here. *)
    fun storeFpRegFromStack(fpReg, code) =
    let
        val dest = case fpReg of FPReg fp => fp | _ => raise InternalError "fpreg"
    in
        genFloatingPt({escape=0w5, md=0w3, nnn=0w3, rm = dest+0w1(* One item *)}, code) (* FSTP ST(n+1) *)
    end

    (* Allocate store and put the resulting pointer in the result register. *)
    local
        fun allocStoreCommonCode (resultReg, cvec as Code{ic=_, ...}, isVarAlloc) =
        (
            (* Common code.  resultReg contains the possible new address. *)
            genOpEA(Arith (CMP, 0w3 (* r/m to reg *)), LargeInt.fromInt memRegLocalMbottom, ebp, resultReg, cvec);

            let
                (* Normally we won't have run out of store so we want the default
                   branch prediction to skip the test here. However doing that
                   involves adding an extra branch which lengthens the code so
                   it's probably not worth while. *)
                (*val lab =
                    let
                        val () = genop(CondJump JB, cvec);
                        val () = gen8u (0w0, cvec);
                        val lab2 = [makeShortLabel (!ic addrPlus ~1, cvec)]
                        val () = genop(JMP_8, cvec);
                        val () = gen8u (0w0, cvec);
                        val lab = [makeShortLabel (!ic addrPlus ~1, cvec)]
                    in
                        fixup(lab2, cvec);
                        lab
                    end*)
                (* Just checking against the lower limit in this way can fail
                   in the situation where the heap pointer is at the low end of
                   the address range and the store required is so large that the
                   subtraction results in a negative number.  In that case it
                   will be > (unsigned) lower_limit so in addition we have
                   to check that the result is < (unsigned) heap_pointer.
                   This actually happened on Windows with X86-64.
                   In theory this can happen with fixed-size allocations as
                   well as variable allocations but in practice fixed-size
                   allocations are going to be small enough that it's not a
                   problem.  *)
                val lab =
                if isVarAlloc
                then
                let
                    val lab1 = [putConditional(JB, cvec)]
                    val () =
                        if isX64
                        then genReg (CMP, resultReg, r15, cvec)
                        else genOpEA(Arith (CMP, 0w3), memRegLocalMPointer, ebp, resultReg, cvec) 
                    val lab2 = [putConditional(JB, cvec)]
                in
                    fixup(lab1, cvec);
                    lab2
                end
                else [putConditional(JNB, cvec)]
            in
                (* If we don't have enough store for this allocation we call this
                   function. *)
                genOpPlus2(Group5, LargeInt.fromInt memRegHeapOverflowCall, ebp, 0w2 (* call *), cvec);
                fixup (lab, cvec)
            end;
            (* Update the heap pointer now we have the store.  This is also
               used by the RTS in the event of a trap to work out how much
               store was being allocated. *)
            if isX64 then genMove(r15, resultReg, cvec)
            else genOpEA (MOVL_R_A, memRegLocalMPointer, ebp, resultReg, cvec)
         )
    in
        fun allocStoreCode (size: int, resultReg, cvec as Code { inAllocation as ref false, ...}) =
        let
            val _ = inAllocation := true
            val bytes = LargeInt.fromInt (size + 1) * LargeInt.fromInt wordSize
        in
            if isX64
            then genLeal (resultReg, r15, ~ bytes, cvec) (* TODO: What if it's too big to fit? *)
            else
            (
                (* movl 0(%ebp),r; subl (size+1)*4,r; cmpl r,8(%ebp); jnb 1f;
            	   call 40[%ebp]; 1f: movl r,0(%ebp); movl size,-4(r); *)
                genLoad (memRegLocalMPointer, ebp, resultReg, cvec);
                genLeal (resultReg, resultReg, ~ bytes, cvec)
            );
            allocStoreCommonCode(resultReg, cvec, false)
        end
        |  allocStoreCode _ =
            raise InternalError "Allocation started but not complete"

        and allocStoreVarCode(resultReg, code as Code { inAllocation as ref false, ...}) =
            (* The result reg contains the requested size as a number of bytes
               on entry and returns with the base address. *)
        (
            inAllocation := true;
            (* Turn this into a negative value. *)
            genOpRegPlus2(Group3_A, resultReg, 0w3 (* neg *), code);
            (* Add this negative value to the current heap pointer. *)
            if isX64
            then genReg(ADD, resultReg, r15, code)
            else genOpEA(Arith (ADD, 0w3 (* r/m to reg *)), memRegLocalMPointer, ebp, resultReg, code);
            allocStoreCommonCode(resultReg, code, true)
        )
        | allocStoreVarCode _ =
            raise InternalError "Allocation started but not complete"
    end

    fun allocStoreAndSetSize (size, flag, resultReg, cvec) =
    (
        allocStoreCode (size, resultReg, cvec);
        if isX64
        then
        (
            genOpPlus2(MOVL_32_A, LargeInt.fromInt (~wordSize), resultReg, 0w0, cvec);
            (* TODO: What if the length won't fit in 32 bits? *)
            gen32s (LargeInt.fromInt size, cvec);
            (* Set the flag byte separately. *)
            if flag <> 0w0
            then
            (
                genOpPlus2(MOVB_8_A, ~1, resultReg, 0w0, cvec);
                gen8s (Word8.toInt flag, cvec)
            )
            else ()
        )
        else
        (
            genOpPlus2 (MOVL_32_A, LargeInt.fromInt (~wordSize), resultReg, 0w0, cvec);
            gen32u (LargeWord.fromInt size orbL (Word8.toLargeWord flag <<+ 0w24), cvec)
        )
    )

    (* Operations. *)
    type cases = word * label

    datatype memoryAddress =
        BaseOffset of { base: reg, offset: int, index: indexType }
    |   ConstantAddress of machineWord

    datatype branchPrediction = PredictNeutral | PredictTaken | PredictNotTaken

    datatype operation =
        MoveRR of { source: reg, output: reg }
    |   MoveConstR of { source: LargeInt.int, output: reg }
    |   MoveLongConstR of { source: machineWord, output: reg }
    |   LoadMemR of { source: memoryAddress, output: reg }
    |   LoadByteR of { source: memoryAddress, output: reg }
    |   PushR of reg
    |   PushConst of LargeInt.int
    |   PushLongConst of machineWord
    |   PushMem of { base: reg, offset: int }
    |   PopR of reg
    |   ArithRR of { opc: arithOp, output: reg, source: reg }
    |   ArithRConst of { opc: arithOp, output: reg, source: LargeInt.int }
    |   ArithRLongConst of { opc: arithOp, output: reg, source: machineWord }
    |   ArithRMem of { opc: arithOp, output: reg, offset: int, base: reg }
    |   ArithMemConst of { opc: arithOp, offset: int, base: reg, source: LargeInt.int }
    |   ArithMemLongConst of { opc: arithOp, offset: int, base: reg, source: machineWord }
    |   ShiftConstant of { shiftType: shiftType, output: reg, shift: Word8.word }
    |   ShiftVariable of { shiftType: shiftType, output: reg } (* Shift amount is in ecx *)
    |   ConditionalBranch of { test: branchOps, label: label, predict: branchPrediction }
    |   LockMutableSegment of reg
    |   LoadAddress of { output: reg, offset: int, base: reg option, index: indexType }
    |   TestTagR of reg
    |   TestByteMem of { base: reg, offset: int, bits: word }
    |   CallRTS of int
    |   StoreRegToMemory of { toStore: reg, address: memoryAddress }
    |   StoreConstToMemory of { toStore: LargeInt.int, address: memoryAddress }
    |   StoreLongConstToMemory of { toStore: machineWord, address: memoryAddress }
    |   StoreByteRegToMemory of { toStore: reg, address: memoryAddress }
    |   StoreByteConstToMemory of { toStore: Word8.word, address: memoryAddress }
    |   AllocStore of { size: int, output: reg }
    |   AllocStoreVariable of reg
    |   StoreInitialised
    |   CallFunction of callKinds
    |   JumpToFunction of callKinds
    |   ReturnFromFunction of int
    |   RaiseException
    |   UncondBranch of label
    |   ResetStack of int
    |   InterruptCheck
    |   JumpLabel of label
    |   TagValue of { source: reg, output: reg }
        (* Some of these operations are higher-level and should be reduced. *)
    |   LoadHandlerAddress of { handlerLab: addrs ref, output: reg }
    |   StartHandler of { handlerLab: addrs ref }
    |   IndexedCase of { testReg: reg, workReg: reg, min: word, cases: label list }
    |   FreeRegisters of regSet
    |   MakeSafe of reg
    |   RepeatOperation of repOps
    |   Group3Ops of reg * group3Ops
    |   AtomicXAdd of {base: reg, output: reg}
    |   FPLoadFromGenReg of reg
    |   FPLoadFromFPReg of { source: reg, lastRef: bool }
    |   FPLoadFromConst of real
    |   FPStoreToFPReg of { output: reg, andPop: bool }
    |   FPStoreToMemory of { base: reg, offset: int, andPop: bool }
    |   FPArithR of { opc: fpOps, source: reg }
    |   FPArithConst of { opc: fpOps, source: machineWord }
    |   FPArithMemory of { opc: fpOps, base: reg, offset: int }
    |   FPUnary of fpUnaryOps
    |   FPStatusToEAX
    |   FPLoadIntAndPop
    |   FPFree of reg
    |   PreAddDetag of reg
    |   TestOverflow
    |   SignedMultiply of { source: reg, output: reg }

    type operations = operation list

    fun printOperation(operation, stream) =
    let
        fun printReg r = stream(regRepr r)
        fun printBaseOffset(b, x, i) =
        (
            stream(Int.toString i); stream "("; printReg b; stream ")";
            case x of
                NoIndex => ()
            |   Index1 x => (stream "["; printReg x; stream "]")
            |   Index2 x => (stream "["; printReg x; stream "*2]")
            |   Index4 x => (stream "["; printReg x; stream "*4]")
            |   Index8 x => (stream "["; printReg x; stream "*8]")
        )
        fun printMemAddress(BaseOffset{ base, offset, index }) = printBaseOffset(base, index, offset)
        |   printMemAddress(ConstantAddress addr) = stream(stringOfWord addr)
        
        fun printCallKind Recursive = stream "Recursive"
        |   printCallKind (ConstantClosure w) = (stream "closure="; stream(stringOfWord w))
        |   printCallKind (ConstantCode w) = (stream "code="; stream(stringOfWord w))
        |   printCallKind FullCall = stream "via ClosureReg"
     in
        case operation of
            MoveRR { source, output } =>
                (stream "MoveRR "; printReg output; stream " <= "; printReg source)

        |   MoveConstR { source, output } =>
                (stream "MoveCR "; printReg output; stream " <="; stream(LargeInt.toString source))

        |   MoveLongConstR { output, source } =>
                (stream "MoveCR "; printReg output; stream " <= "; stream(Address.stringOfWord source))

        |   LoadMemR { source, output } =>
                (stream "MoveMR "; printReg output; stream " <= "; printMemAddress source )

        |   LoadByteR { source, output } =>
                (stream "MoveByteR "; printReg output; stream " <= "; printMemAddress source )

        |   ArithRR { opc, output, source } =>
                (stream (arithOpRepr opc ^ "RR "); printReg output; stream " <= "; printReg source )

        |   ArithRConst { opc, output, source } =>
                (stream (arithOpRepr opc ^ "RC "); printReg output; stream " <= "; stream(LargeInt.toString source) )

        |   ArithRLongConst { opc, output, source } =>
                (stream (arithOpRepr opc ^ "RC "); printReg output; stream " <= "; stream(Address.stringOfWord source) )

        |   ArithRMem { opc, output, offset, base } =>
                (stream (arithOpRepr opc ^ "RM "); printReg output; stream " <= "; printBaseOffset(base, NoIndex, offset) )

        |   ArithMemConst { opc, offset, base, source } =>
            (
                stream (arithOpRepr opc ^ "MC "); printBaseOffset(base, NoIndex, offset);
                stream " "; stream(LargeInt.toString source)
            )

        |   ArithMemLongConst { opc, offset, base, source } =>
            (
                stream (arithOpRepr opc ^ "MC ");
                printBaseOffset(base, NoIndex, offset);
                stream " <= "; stream(Address.stringOfWord source)
            )

        |   ShiftConstant { shiftType, output, shift } =>
            (
                stream(shiftTypeRepr shiftType); stream " "; printReg output;
                stream " by "; stream(Word8.toString shift)
            )

        |   ShiftVariable { shiftType, output } => (* Shift amount is in ecx *)
            (
                stream(shiftTypeRepr shiftType); stream " "; printReg output; stream " by ECX"
            )

        |   ConditionalBranch { test, label=Labels{labId=ref lab, ...}, predict } =>
            (
                stream(branchOpRepr test); stream " L"; stream(Int.toString lab);
                case predict of
                    PredictNeutral => ()
                |   PredictTaken => stream " PredictTaken"
                |   PredictNotTaken => stream " PredictNotTaken"
            )

        |   LockMutableSegment reg => (stream "LockMutableSegment "; printReg reg)

        |   PushR source => (stream "PushR "; printReg source)

        |   PushConst source => (stream "PushC "; stream(LargeInt.toString source))

        |   PushLongConst source => (stream "PushC "; stream(Address.stringOfWord source))

        |   PushMem{base, offset} => (stream "PushM "; printBaseOffset(base, NoIndex, offset))

        |   PopR dest => (stream "PopR "; printReg dest)

        |   StoreRegToMemory { toStore, address } =>
            (
                stream "StoreRegToMemory "; printMemAddress address;
                stream " <= "; stream(regRepr toStore)
            )

        |   StoreConstToMemory { toStore, address } =>
            (
                stream "StoreConstToMemory "; printMemAddress address;
                stream " <= "; stream(LargeInt.toString toStore)
            )

        |   StoreLongConstToMemory { address, toStore } =>
            (
                stream "StoreLongConstToMemory "; printMemAddress address; stream " <= "; stream(Address.stringOfWord toStore)
            )

        |   StoreByteRegToMemory { toStore, address } =>
            (
                stream "StoreByteRegToMemory "; printMemAddress address;
                stream " <= "; stream(regRepr toStore)
            )

        |   StoreByteConstToMemory { toStore, address } =>
            (
                stream "StoreByteConstToMemory "; printMemAddress address;
                stream " <= 0x"; stream(Word8.toString toStore)
            )

        |   LoadAddress{ output, offset, base, index } =>
            (
                stream "LoadAddress ";
                case base of NONE => () | SOME r => (printReg r; stream " + ");
                stream(Int.toString offset);
                case index of
                    NoIndex => ()
                |   Index1 x => (stream " + "; printReg x)
                |   Index2 x => (stream " + "; printReg x; stream "*2 ")
                |   Index4 x => (stream " + "; printReg x; stream "*4 ")
                |   Index8 x => (stream " + "; printReg x; stream "*8 ");
                stream " => "; printReg output
            )

        |   TestTagR reg => ( stream "TestTagR "; printReg reg )
        |   TestByteMem { base, offset, bits } =>
                ( stream "TestByteMem "; printBaseOffset(base, NoIndex, offset); stream " 0x"; stream(Word.toString bits) )
        |   CallRTS entry =>
            (
                stream "CallRTS ";
                if entry = memRegStackOverflowCall then stream "StackOverflowCall"
                else if entry = memRegHeapOverflowCall then stream "HeapOverflow"
                else if entry = memRegStackOverflowCallEx then stream "StackOverflowCallEx"
                else if entry = memRegRaiseException then stream "RaiseException"
                else if entry = memRegRaiseOverflow then stream "RaiseOverflow"
                else stream(Int.toString entry)
            )

        |   AllocStore { size, output } =>
                (stream "AllocStore "; stream(Int.toString size); stream " => "; printReg output )

        |   AllocStoreVariable reg => (stream "AllocStoreVariable "; printReg reg )
        
        |   StoreInitialised => stream "StoreInitialised"

        |   TagValue { source, output } =>
                (stream "TagValue "; printReg output; stream " <= "; printReg source)

        |   CallFunction callKind => (stream "CallFunction "; printCallKind callKind)

        |   JumpToFunction callKind => (stream "JumpToFunction "; printCallKind callKind)

        |   ReturnFromFunction argsToRemove =>
                (stream "ReturnFromFunction "; stream(Int.toString argsToRemove))

        |   RaiseException =>
                stream "RaiseException"
        |   UncondBranch(Labels{labId=ref lab, ...})=>
                (stream "UncondBranch L"; stream(Int.toString lab))
        |   ResetStack i =>
                (stream "ResetStack "; stream(Int.toString i))
        |   InterruptCheck => stream "InterruptCheck"
        |   JumpLabel(Labels{labId=ref lab, ...}) =>
                (stream "L"; stream(Int.toString lab); stream ":")
        |   LoadHandlerAddress { handlerLab=_, output=_ } =>
                stream "LoadHandlerAddress"
        |   StartHandler { handlerLab=_ } =>
                stream "StartHandler"
        |   IndexedCase { testReg, workReg, min, cases } =>
            (
                stream "IndexedCase "; printReg testReg; stream " with "; printReg workReg;
                stream "\n";
                List.foldl(fn(Labels{labId=ref lab, ...}, v) =>
                    (stream(Word.toString v); stream " => L"; stream(Int.toString lab); stream "\n"; v+0w1))
                    min cases;
                ()
            )
        |   FreeRegisters regs => (stream "FreeRegister "; stream(regSetRepr regs))
        |   MakeSafe reg => ( stream "MakeSafe "; printReg reg)
        |   RepeatOperation repOp => (stream "Repeat "; stream(repOpsRepr repOp))
        |   Group3Ops(reg, ops) => ( stream(group3OpsRepr ops); stream " "; printReg reg)
        |   AtomicXAdd{base, output} => (stream "LockedXAdd ("; printReg base; stream ") <=> "; printReg output)
        |   FPLoadFromGenReg reg => (stream "FPLoad "; printReg reg)
        |   FPLoadFromFPReg {source, lastRef} =>
                (stream "FPLoad "; printReg source; if lastRef then stream " (LAST)" else())
        |   FPLoadFromConst const => (stream "FPLoad "; stream(Real.toString const) )
        |   FPStoreToFPReg{ output, andPop } =>
                (if andPop then stream "FPStoreAndPop => " else stream "FPStore => "; printReg output)
        |   FPStoreToMemory{ base: reg, offset: int, andPop: bool } =>
            (
                if andPop then stream "FPStoreAndPop => " else stream "FPStore => ";
                printBaseOffset(base, NoIndex, offset)
            )
        |   FPArithR{ opc, source } => (stream(fpOpRepr opc); stream " "; printReg source)
        |   FPArithConst{ opc, source } => (stream(fpOpRepr opc); stream(Address.stringOfWord source))
        |   FPArithMemory{ opc, base, offset } => (stream(fpOpRepr opc); stream " "; printBaseOffset(base, NoIndex, offset))
        |   FPUnary opc => stream(fpUnaryRepr opc)
        |   FPStatusToEAX => (stream "FPStatus "; printReg eax)
        |   FPLoadIntAndPop => (stream "FPLoadIntAndPop (%ESP)")
        |   FPFree reg => (stream "FPFree "; printReg reg)
        |   PreAddDetag reg => (stream "Detag "; printReg reg)
        |   TestOverflow => stream "TestOverflow"
        |   SignedMultiply {source, output } => (stream "SignedMultiply"; stream " "; printReg source; stream " *=>"; printReg output)
        ;
 
        stream "\n"
    end

    datatype implement = ImplementGeneral | ImplementLiteral of machineWord

    (* Test the bottom bit and jump depending on its value.  This is used
       for tag tests in arbitrary precision operations and also for testing
       for short/long values. *)
    fun testTag(r, cvec) =
    let
        val (regNum, rx) = getReg r
    in
        if r = eax
        then (* Special instruction for testing accumulator.  Can use an 8-bit test. *)
        (
            genop (TEST_ACC8, NONE, cvec);
            gen8u (0w1, cvec)
        )
        else if isX64
        then 
        ( (* We can use a REX code to force it to always use the low order byte. *)
            genop (Group3_a,
                if rx orelse regNum >= 0w4 then SOME{w=false, r=false, b=rx, x=false} else NONE, cvec);
            genmodrm (Register, 0w0 (* test *), regNum, cvec);
            gen8u(0w1, cvec)
        )
        else if r = ebx orelse r = ecx orelse r = edx (* can we use an 8-bit test? *)
        then (* Yes. The register value refers to low-order byte. *)
        (
            genop    (Group3_a, NONE, cvec);
            genmodrm (Register, 0w0 (* test *), regNum, cvec);
            gen8u    (0w1, cvec)
        )
        else
        (
            genop    (Group3_A, NONE, cvec);
            genmodrm (Register, 0w0 (* test *), regNum, cvec);
            gen32u   (0w1, cvec)
        )
    end

    (* Previously the jump table was a vector of destination addresses.
       Now changed to use a vector of jump instructions.  These are padded
       out to 8 bytes with no-ops.  The reason for the change is to ensure
       that the code segment only contains instructions so that we can scan
       for addresses within the code.  It also simplifies and speeds up
       the indexed jump at the expense of doubling the size of the table
       itself.  *)
 
    fun indexedCase (r1:reg, r2:reg, min:word, cases, cvec as Code{exited, ic, ...}) =
    let
        val startJumpTable = ref addrZero
        val nCases = List.length cases
        val (rc2, rx2) = getReg r2
    in
        (* Load the address of the jump table. *)
        genop  (MOVL_32_64_R rc2, if isX64 then SOME {w=true, r=false, b=rx2, x=false} else NONE, cvec);
        addConstToVec (HVal startJumpTable, InlineAbsolute, cvec);
        (* Compute the jump address.  The index is a tagged
           integer so it is already multiplied by 2.  We need to
           multiply by four to get the correct size. We subtract off
           the minimum value and also the shifted tag. *)
		let
			val adjustment = Word.toLargeIntX min * ~8 - 4
		in
			(* In 64-bit mode this may not fit in a 32-bit value.  It will always
			   fit in 32-bit mode so we avoid an unnecessary long integer test. *)
			(* We don't need to consider any possible overflow in the execution 
			   because we've already checked that the value is within the range. *)
			if isX64 andalso (adjustment < ~exp2_31 orelse adjustment >= exp2_31)
			then
			(
                genImmed(ADD, r2, adjustment, cvec);
			 	genOpIndexed(LEAL, 0, SOME r2, Index4 r1, r2, cvec)
			)
        	else genOpIndexed(LEAL, adjustment, SOME r2, Index4 r1, r2, cvec)
		end;
        (* Jump into the jump table.  Since each entry in the table
           is 8 bytes long r2 will still be on a word + 2 byte
           boundary. *)
        genop (Group5, if rx2 then SOME{w=false, r=false, b=rx2, x=false} else NONE, cvec);
        genmodrm(Register, 0w4 (* jmp *), #1 (getReg r2), cvec);

        exited := true;
        (* There's a very good chance that we will now extend the branches for
           the "out of range" checks.  The code to do that doesn't know
           that all these branches will come to the same point so will generate three
           separate long branches. We could combine them but it's hardly worth it. *)
        doPending (cvec, nCases * 8 (* size of table. *) + 3 (* Maximum alignment *));
    
        (* The start address must be on a two byte boundary so that the
           address we've loaded is a valid code address. *)
        while (!ic) mod 0w4 <> 0w2 do genop (NOP, NONE, cvec);

        let
            fun addJump(Labels{forward, reverse=ref reverse, ...}) =
            (
                reverse = addrUnsetLabel orelse raise InternalError "addJump";
                gen8u (opToInt JMP_32, cvec);
                gen32u (0w0, cvec);
                forward := [ref(Jump32From (!ic addrPlus ~4))]  @ ! forward;
                (* Add no-ops to make it 8 bytes. *)
                gen8u (opToInt NOP, cvec);
                gen8u (opToInt NOP, cvec);
                gen8u (opToInt NOP, cvec)
            )
        in
            startJumpTable := !ic;
            List.app addJump cases
        end
    end;

    fun printLowLevelCode(ops, Code{printAssemblyCode, printStream, procName, ...}) =
        if printAssemblyCode
        then
        let
            (* Set the label fields so it will be clearer. *)
            fun setLabels(JumpLabel(Labels{labId, ...}), labNo) = (labId := labNo; labNo+1)
            |   setLabels(_, labNo) = labNo
            val _ = List.foldl setLabels 1 ops
        in
            if procName = "" (* No name *) then printStream "?" else printStream procName;
            printStream ":\n";
            List.app(fn i => printOperation(i, printStream)) ops;
            printStream "\n"
        end
        else ()

    (* Code generate a list of operations.  The list is in reverse order i.e. last instruction first. *)
    fun codeGenerate (ops, code as Code{ic, ...}) =
    let
        val () = printLowLevelCode(ops, code)

        (* Source and destination checking.  No longer used.  The optimiser removes RegisterStatusChange
           "instructions". *)
        fun checkSources _ = ()
        fun addDests _ = ()
        fun checkIndexSource _ = ()
    
        fun cgOp [] = ()

        |   cgOp(LockMutableSegment baseReg :: remainder) =
                (* Remove the mutable bit from the flag byte. *)(*andb CONST(0xff-0x40),-1[Reax]*)
            (
                checkSources[baseReg];
                genOpPlus2 (Group1_8_a, ~1, baseReg, arithOpToWord AND, code);
                gen8u(0wxff - 0wx40, code);
                cgOp remainder
            )

        |   cgOp(MoveRR{ source=source, output } :: remainder) =
                (* Move from one general register to another. *)
            (
                checkSources[source]; addDests[output];
                genMove(output, source, code);
                cgOp remainder
            )

        |   cgOp(MoveConstR{ source, output as GenReg _ } :: remainder) =
            (
                addDests[output];
                (* The RTS scans for possible addresses in MOV instructions so we
                   can only use MOV if this is a tagged value.  If it isn't we have
                   to use something else such as XOR/ADD. *)
                if source mod 2 = 0
                then
                (
                    genReg(XOR, output, output, code);
                    if source = 0 then ()
                    else genImmed (ADD, output, source, code)
                )
                else if isX64 andalso source >= ~0x40000000 andalso source < 0x40000000
                then (* Signed 32-bits.  This is better on X64 but longer than a 32 bit immediate on i386 *)
                (
                    genOpRegPlus2 (MOVL_32_A, output, 0w0, code);
                    gen32s (source, code)
                )
                else
                let
                    val (rc, rx) = getReg output
                in
                    genop (MOVL_32_64_R rc,
                            if isX64 then SOME {w=true, r=false, b=rx, x=false} else NONE, code);
                    if isX64 then gen64s (source, code) else gen32s (source, code)
                end;
                cgOp remainder
            )

        |   cgOp(MoveConstR{ source, output as FPReg _ } :: remainder) =
            let
                val _ = addDests[output]
                    (* We seem to get a short zero here as a result of putting in a
                       void value. I think this occurs when a dummy value is put on
                       when one side of a branch raises an exception. *)
                val _ = source = tag 0 orelse raise InternalError "Move LiteralSource to fp reg: invalid source"
            in
                genFloatingPt({escape=0w1, md=0w3, nnn=0w5, rm=0w6}, code); (* FLDZ *)
                storeFpRegFromStack(output, code);
                cgOp remainder
            end

        |   cgOp(MoveLongConstR{ source, output } :: remainder) =
            let
                val (rc, rx) = getReg output
            in
                addDests[output];
                genop(MOVL_32_64_R rc,
                            if isX64 then SOME {w=true, r=false, b=rx, x=false} else NONE, code);
                addConstToVec (WVal source, InlineAbsolute, code); (* Remember this constant and address. *)
                cgOp remainder
            end

        |   cgOp(LoadMemR{ source=BaseOffset{base, offset, index=NoIndex}, output as GenReg _} :: ResetStack count :: remainder) =
            if base = esp andalso offset < count * wordSize
            then (* Can use a pop instruction. *)
            let
                val resetBefore = Int.min(offset div wordSize, count)
            in
                if resetBefore = 0 (* So offset must be zero. *)
                then
                let
                    val _ = offset = 0 orelse raise InternalError "cgOp: offset non-zero"
                    val resetAfter = count - resetBefore - 1
                in
                    checkSources[base]; addDests[output];
                    genPushPop(POP_R, output, code);
                    cgOp(if resetAfter = 0 then remainder else ResetStack resetAfter :: remainder)
                end
                else cgOp(ResetStack resetBefore ::
                          LoadMemR{source=BaseOffset{base=base, offset=offset-resetBefore*wordSize, index=NoIndex}, output=output } ::
                          (if count = resetBefore then remainder else ResetStack(count - resetBefore) :: remainder))
            end
            else
            (
                checkSources[base]; addDests[output];
                genLoad(LargeInt.fromInt offset, base, output, code);
                cgOp(ResetStack count :: remainder)
            )

        |   cgOp(LoadMemR{source=BaseOffset{base, offset, index=NoIndex}, output} :: remainder) =
            (
                checkSources[base]; addDests[output];
                genLoad(LargeInt.fromInt offset, base, output, code);
                cgOp remainder
            )

        |   cgOp(LoadMemR{source=BaseOffset{base, offset, index}, output } :: remainder) =
            (
                checkSources[base]; checkIndexSource index; addDests[output];
                genOpIndexed(MOVL_A_R, LargeInt.fromInt offset, SOME base, index, output, code);
                cgOp remainder
            )

        |   cgOp(LoadMemR{source=ConstantAddress addr, output } :: remainder) =
            (
                addDests[output];
                (* The absolute address form is interpreted as PC relative in 64-bit mode. *)
                if isX64 then raise InternalError "LoadMemR: ConstantAddress" else ();
                genop(MOVL_A_R, NONE, code);
                genmodrm (Based0, #1 (getReg output), 0w5 (* constant address *), code);
                addConstToVec(WVal addr, InlineAbsolute, code);
                cgOp remainder
            )

        |   cgOp(LoadByteR{source=BaseOffset{base, offset, index}, output } :: remainder) =
            (
                checkSources[base]; checkIndexSource index; addDests[output];
                case index of
                    NoIndex => genOpEA (MOVZX (* 2 byte opcode *), LargeInt.fromInt offset, base, output, code)
                |   _ => genOpIndexed (MOVZX, 0, SOME base, index, output, code);
                cgOp remainder
            )

        |   cgOp(LoadByteR{source=ConstantAddress addr, output } :: remainder) =
            (
                addDests[output];
                if isX64 then raise InternalError "LoadByteR: ConstantAddress" else ();
                genop (MOVZX, NONE, code);
                genmodrm (Based0, #1(getReg output), 0w5 (* constant address *), code);
                addConstToVec(WVal addr, InlineAbsolute, code);
                cgOp remainder
            )

        |   cgOp(LoadAddress{ offset, base, index, output } :: remainder) =
            (
                (* This provides a mixture of addition and multiplication in a single
                   instruction. *)
                addDests[output]; case base of NONE => () | SOME b => checkSources[b];
                case (index, base) of
                    (NoIndex, SOME base) => genOpEA(LEAL, LargeInt.fromInt offset, base, output, code)
                |   (NoIndex, NONE) => raise InternalError "LoadAddress: no base or index"
                |   _ => genOpIndexed(LEAL, LargeInt.fromInt offset, base, index, output, code);
                cgOp remainder
            )

        |   cgOp(ArithRR{ opc, output, source } :: remainder) =
            (
                case opc of
                    XOR =>
                        (if output = source then () else checkSources[output, source]; addDests[output])
                |   CMP => checkSources[output, source]
                |   _ => (checkSources[output, source]; addDests[output]);
                genReg (opc, output, source, code);
                cgOp remainder
            )

        |   cgOp(ArithRConst{ opc, output, source } :: remainder) =
            (
                checkSources[output]; case opc of CMP => () | _ => addDests[output];
                genImmed (opc, output, source, code);
                cgOp remainder
            )

        |   cgOp(ArithRLongConst{ opc, output, source } :: remainder) =
            (* This is only used for opc=CMP to compare addresses for equality. *)
            let
                val (rc, rx) = getReg output
            in
                checkSources[output]; case opc of CMP => () | _ => addDests[output];
                if isX64
                then
                (
                    genop(Arith (opc, 0w3), SOME {w=true, r=rx, b=false, x=false}, code);
			        genmodrm(Based0, rc, 0w5 (* Immediate address. *), code);
                    addConstToVec (WVal source, ConstArea 0, code)
                )
                else
                (
                    genop (Group1_32_A (* group1, 32 bit immediate *), NONE, code);
                    genmodrm(Register, arithOpToWord opc, rc, code);
                    addConstToVec (WVal source, InlineAbsolute, code) (* Remember this constant and address. *)
                );
                cgOp remainder
            end

        |   cgOp(ArithRMem{ opc, output, offset, base } :: remainder) =
            (
                checkSources[output, base]; case opc of CMP => () | _ => addDests[output];
                genOpEA(Arith (opc, 0w3), LargeInt.fromInt offset, base, output, code);
                cgOp remainder
            )

        |   cgOp(ArithMemConst{ opc, offset, base, source } :: remainder) =
                let
                    val () = checkSources[base];
                in
                    if is8BitL source
                    then (* Can use one byte immediate *) 
                    (
                        genOpPlus2(Group1_8_A (* group1, 8 bit immediate *),
                                   LargeInt.fromInt offset, base, arithOpToWord opc, code);
                        gen8s (LargeInt.toInt source, code)
                    )
                    else (* Need 32 bit immediate. *)
                    (
                        genOpPlus2(Group1_32_A (* group1, 32 bit immediate *), 
                                   LargeInt.fromInt offset, base, arithOpToWord opc, code);
                        gen32s(source, code)
                    );
                    cgOp remainder
                end

        |   cgOp(ArithMemLongConst{ opc, offset, base, source } :: remainder) =
            (
                checkSources[base];
                (* Currently this is always a comparison.  We have to be careful that
                   we don't accidentally get a zero word. *)
                genMemoryConstant(source, Group1_32_A, arithOpToWord opc, LargeInt.fromInt offset, base, NoIndex, code);
                cgOp remainder
            )

        |   cgOp(ShiftConstant { shiftType, output, shift } :: remainder) =
            (
                if shift = 0w1
                then genOpRegPlus2(Group2_1_A, output, shiftTypeToWord shiftType, code)
                else
                (
                    genOpRegPlus2(Group2_8_A, output, shiftTypeToWord shiftType, code);
                    gen8u(shift, code)
                );
                cgOp remainder
            )

        |   cgOp(ShiftVariable { shiftType, output } :: remainder) =
            (
                genOpRegPlus2(Group2_CL_A, output, shiftTypeToWord shiftType, code);
                cgOp remainder
            )

        |   cgOp(TestTagR reg :: remainder) =
            (
                checkSources[reg];
                (* Test the tag bit and set the condition code *)
                testTag(reg, code);
                cgOp remainder
            )

        |   cgOp(TestByteMem{base, offset, bits} :: remainder) =
            (
                checkSources[base];
                (* Test the tag bit and set the condition code. *)
                genOpPlus2(Group3_a, LargeInt.fromInt offset, base, 0w0 (* test *), code);
                gen8u(wordToWord8 bits, code);
                cgOp remainder
            )

        |   cgOp(ConditionalBranch{ test=opc, label=Labels{forward, reverse, ...}, ... } :: remainder) =
            (
                !reverse = addrUnsetLabel orelse raise InternalError "Conditional jump back";
                genop(CondJump opc, NONE, code);
                gen8u(0w0, code);
                forward := makeShortLabel (!ic addrPlus ~1, code) :: !forward;
                cgOp remainder
            )

        |   cgOp(CallRTS entry :: remainder) =
            (
                genOpPlus2(Group5, LargeInt.fromInt entry, ebp, 0w2 (* call *), code);
                cgOp remainder
            )

        |   cgOp(TagValue{ source, output} :: remainder) =
            (
                (* Convert an untagged integer into a tagged value by shifting and adding 1. *)
                checkSources[source]; addDests[output];
                genOpIndexed (LEAL, 1, SOME source, Index1 source, output, code);
                cgOp remainder
            )

        |   cgOp(RepeatOperation repOp :: remainder) =
            (
                checkSources[edi, ecx]; addDests[edi, ecx];
                case repOp of
                    STOSB => checkSources[eax]
                |   STOSL => checkSources[eax]
                |   _ => (checkSources[esi]; addDests[esi]);
                genop(REP, NONE, code);
                (* Put in a rex prefix to force 64-bit mode. *)
                if isX64 andalso (case repOp of STOSL => true | MOVSL => true | _ => false)
                then gen8u(rex{w=true, r=false, b=false, x = false}, code)
                else ();
                gen8u(repOpsToWord repOp, code);
                cgOp remainder
            )

        |   cgOp(Group3Ops(reg, ops) :: remainder) =
            (
                checkSources[reg];
                case ops of
                    NOT => addDests[reg]
                |   NEG => addDests[reg]
                |   MUL => (checkSources[eax]; addDests[eax, edx])
                |   IMUL => (checkSources[eax]; addDests[eax, edx])
                |   DIV => (checkSources[eax, edx]; addDests[eax, edx])
                |   IDIV => (checkSources[eax, edx]; addDests[eax, edx]);
                genOpRegPlus2(Group3_A, reg, group3OpsToWord ops, code);
                cgOp remainder
            )

        |   cgOp(AtomicXAdd{base, output}:: remainder) =
            (
                checkSources[base, output]; addDests[output];
                (* Locked exchange-and-add.  We need the lock prefix before the REX prefix. *)
                genOpEA (LOCK_XADD, 0, base, output, code); (*0wxF0
                gen8u (0wx0f (* ESCAPE *), code);
                gen8u(0wxC1 (* xaddl *), code);
                genEA(0, base, output, code);*)
                cgOp remainder
            )

        |   cgOp(PushR(reg as GenReg _ ) :: remainder) =
                    (checkSources[reg]; genPushPop(PUSH_R, reg, code); cgOp remainder)
        |   cgOp(PushR(src as FPReg _ ) :: remainder) =
            (
                (* We need to push a fp register to the stack.  This can't be done directly so
                   needs to go through a general register.
                   Push eax (any register would do), allocate memory into that, then
                   swap the value with the top of the stack, restoring the original
                   eax and putting the address of the store onto the stack.
                   It would be better to choose a free register and use that since
                   we wouldn't need to save it. *)
                (* This originally used the XCHNG instruction to do the swap but
                   that is very expensive because it involves a lock.  This version is
                   slightly more complicated but much quicker. *)
                checkSources[src];
                genPushPop (PUSH_R, eax, code);
                genPushPop (PUSH_R, eax, code);
                loadFpRegToStack(src, 0w0, code);
                allocStoreAndSetSize(8 div wordSize, F_bytes, eax, code);
                genOpPlus2(FPESC 0w5, 0, eax, 0wx3, code); (* FSTP [rd] *)
                genOpEA (MOVL_R_A, LargeInt.fromInt wordSize, esp, eax, code);
                genPushPop(POP_R, eax, code);
                (* We've completed the allocation. *)
                case code of Code { inAllocation, ...} => inAllocation := false;
                cgOp remainder
            )

        |   cgOp(PushMem{base, offset} :: remainder) =
            (
                checkSources[base];
                genOpPlus2(Group5, LargeInt.fromInt offset, base, 0w6 (* push *), code);
                cgOp remainder
            )

        |   cgOp(PushConst constnt :: remainder) = 
            (
                if is8BitL constnt
                then ( genop (PUSH_8, NONE, code); gen8s (LargeInt.toInt constnt, code) )
                else ( genop (PUSH_32, NONE, code); gen32s(constnt, code) );
                cgOp remainder
            )

        |   cgOp(PushLongConst constnt :: remainder) = 
            (
                if isX64
                then (* Put it in the constant area. *)
		        (
                    genop (Group5, NONE, code);
                    genmodrm(Based0, 0w6 (* push *), 0w5 (* PC rel *), code);
                    addConstToVec (WVal constnt, ConstArea 0, code)
                )
                else (* 32-bit *)
                (
                    genop  (PUSH_32, NONE, code);
                    addConstToVec (WVal constnt, InlineAbsolute, code)
		        );
                cgOp remainder
            )

        |   cgOp(PopR reg :: remainder) = (addDests[reg]; genPushPop(POP_R, reg, code); cgOp remainder)

        |   cgOp(StoreRegToMemory{ toStore, address } :: remainder) =
            (
                checkSources[toStore];
                case address of
                    BaseOffset{offset, base, index=NoIndex} =>
                    (
                        checkSources[base];
                        genOpEA(MOVL_R_A, LargeInt.fromInt offset, base, toStore, code) 
                    )
                |   BaseOffset{offset, base, index} =>
                    (
                        checkSources[base];
                        checkIndexSource index;
                        genOpIndexed(MOVL_R_A, LargeInt.fromInt offset, SOME base, index, toStore, code)
                    )
                |   ConstantAddress address =>
                    (
                        if isX64 then raise InternalError "StoreRegToMemory: ConstantAddress" else ();
                        genop(MOVL_R_A, NONE, code);
                        genmodrm(Based0, #1 (getReg toStore), 0w5 (* constant address *), code);
                        addConstToVec(WVal address, InlineAbsolute, code)
                    );
                cgOp remainder
            )

        |   cgOp(StoreConstToMemory{ toStore=toStore, address } :: remainder) =
            (
                (* Short constant *)
                case address of
                    BaseOffset{offset, base, index=NoIndex} =>
                    (
                        checkSources[base];
                        genOpPlus2(MOVL_32_A, LargeInt.fromInt offset, base, 0w0, code) 
                    )
                |   BaseOffset{offset, base, index} =>
                    (
                        checkSources[base];
                        checkIndexSource index;
                        genOpIndexed (MOVL_32_A, LargeInt.fromInt offset, SOME base, index, mkReg(0w0, false), code)
                    )
                |   ConstantAddress address =>
                    (
                        if isX64 then raise InternalError "StoreRegToMemory: ConstantAddress" else ();
                        genop (MOVL_32_A, NONE, code);
                        genmodrm (Based0, 0w0, 0w5 (* constant address *), code);
                        addConstToVec(WVal address, InlineAbsolute, code)
                    );
                gen32s (toStore, code);
                cgOp remainder
            )

        |   cgOp(StoreLongConstToMemory{ toStore=toStore, address=BaseOffset{offset, base, index} } :: remainder) =
            (
                checkSources[base]; checkIndexSource index;
                genMemoryConstant(toStore, MOVL_32_A, 0w0, LargeInt.fromInt offset, base, index, code);
                cgOp remainder
            )

        |   cgOp(StoreLongConstToMemory{ toStore=toStore, address=ConstantAddress address } :: remainder) =
            (
                (* We have to be careful here that we don't accidentally produce a full word of
                   zeros aligned on a word boundary.  Since we have two addresses here which
                   could potentially have any combination of zeros in the high bytes of one and
                   the low bytes of the next the only safe option is to ensure the addresses are
                   on word boundaries. *)
                if isX64 then raise InternalError "StoreLongConstToMemory: ConstantAddress" else ();
                doPending(code, wordSize*2 + 2);
                align(0w2, code);
                genop (MOVL_32_A, NONE, code);
                genmodrm (Based0, 0w0, 0w5 (* constant address *), code);
                addConstToVec(WVal address, InlineAbsolute, code);
                addConstToVec(WVal toStore, InlineAbsolute, code);
                cgOp remainder
            )

        |   cgOp(StoreByteRegToMemory{ toStore, address } :: remainder) =
            (
                checkSources[toStore];
                case address of
                    BaseOffset{offset, base, index=NoIndex} =>
                    (
                        checkSources[base];
                        genOpEA(MOVB_R_A, LargeInt.fromInt offset, base, toStore, code) 
                    )
                |   BaseOffset{offset, base, index} =>
                    (
                        checkSources[base];
                        checkIndexSource index;
                        genOpIndexed(MOVB_R_A, LargeInt.fromInt offset, SOME base, index, toStore, code)
                    )
                |   ConstantAddress address =>
                    (
                        if isX64 then raise InternalError "StoreByteRegToMemory: ConstantAddress" else ();
                        genop (MOVB_R_A, NONE, code);
                        genmodrm(Based0, #1 (getReg toStore), 0w5 (* constant address *), code);
                        addConstToVec(WVal address, InlineAbsolute, code)
                    );
                cgOp remainder
            )

        |   cgOp(StoreByteConstToMemory{ toStore=toStore, address } :: remainder) =
            (
                (* Short constant *)
                case address of
                    BaseOffset{offset, base, index=NoIndex} =>
                    (
                        checkSources[base];
                        genOpPlus2(MOVB_8_A, LargeInt.fromInt offset, base, 0w0, code) 
                    )
                |   BaseOffset{offset, base, index} =>
                    (
                        checkSources[base];
                        checkIndexSource index;
                        genOpIndexed(MOVB_8_A, LargeInt.fromInt offset, SOME base, index, mkReg(0w0, false), code)
                    )
                |   ConstantAddress address =>
                    (
                        if isX64 then raise InternalError "StoreByteConstToMemory: ConstantAddress" else ();
                        genop (MOVB_8_A, NONE, code);
                        genmodrm (Based0, 0w0, 0w5 (* constant address *), code);
                        addConstToVec(WVal address, InlineAbsolute, code)
                    );
                gen8u (toStore, code);
                cgOp remainder
            )

        |   cgOp(AllocStore{ size, output } :: remainder) =
                (addDests[output]; allocStoreCode(size, output, code); cgOp remainder)

        |   cgOp(AllocStoreVariable reg :: remainder) =
                (checkSources[reg]; addDests[reg]; allocStoreVarCode(reg, code); cgOp remainder)

        |   cgOp(StoreInitialised :: remainder) =
            (
                (* This is just for debugging to ensure we have properly initialised a
                   piece of memory before allocating a new one. *)
                case code of
                    Code { inAllocation as ref true, ...} => inAllocation := false
                |   _ => raise InternalError "Found StoreInitialised but not in allocation" ;
                cgOp remainder
            )

        |   cgOp(CallFunction callKind :: remainder) = (callFunction(callKind, code); cgOp remainder)

        |   cgOp(JumpToFunction callKind :: remainder) = (jumpToFunction(callKind, code); cgOp remainder)

        |   cgOp(ReturnFromFunction argsToRemove :: remainder) =
            (
                returnFromFunction(argsToRemove, code);
                cgOp remainder
            )

        |   cgOp(RaiseException :: remainder) =
            (
                checkSources[eax];
                (* Load the current handler into ebx.  Any register will do since we
                   don't preserve registers across exceptions.
                   Call, rather than jump to, the exception code so that we have
                   the address of the caller if we need to produce an exception
                   trace. *)
                genLoad(LargeInt.fromInt memRegHandlerRegister, ebp, ebx, code);
                doPending (code, maxInstrSize+3);
                (* Since we're calling we put the "return address" on a word+2 byte
                  boundary.  This is never actually used as a return address but
                  it's probably best to make sure it's properly aligned.  It probably
                  simplifies exception tracing which is the reason it's there. *)
                align (0w3, code);
                genop(Group5, NONE, code);
                genmodrm (Based0, 0w2 (* call *), #1 (getReg ebx), code);
                cgOp remainder
            )

        |   cgOp(UncondBranch(Labels{forward, reverse=ref reverse, ...}) :: remainder) =
            (
                (* This may be a forward jump, in which case we don't have the destination and
                   can just record it, or it may be a backward jump in which case we already
                   have the destination. *)
                if reverse = addrUnsetLabel (* Destination is after this. *)
                then forward := unconditionalBranch code @ ! forward
                else 
                let
                    (* Do any pending instructions before calculating the offset, just
                       in case we put in some instructions first. *)
                    val () = doPending (code, maxInstrSize)
                    val offset  = reverse addrMinus (!ic); (* Negative *)
                    val offset2 = offset - 2;
                in
                    if is8Bit offset2
                    then ( genop (JMP_8, NONE, code); gen8s (offset2, code) )
                    else ( genop  (JMP_32, NONE, code); gen32s (LargeInt.fromInt(offset - 5), code) )
                end;
                cgOp remainder
            )

        |   cgOp(ResetStack count1 :: ResetStack count2 :: remainder) =
                (* Combine adjacent resets. *)
                cgOp(ResetStack(count1+count2) :: remainder)

        |   cgOp((r as ResetStack _) :: (f as FreeRegisters _) :: remainder) =
                (* Re-order register frees round resets. *)
                cgOp(f :: r :: remainder)

        |   cgOp(ResetStack count :: remainder) =
            let
                val sr = Word.toInt(wordsToBytes(Word.fromInt count)) (* Offset in bytes. *)
            in
                if is8Bit sr
                then (* Can use one byte immediate *) 
                (
                    genOpRegPlus2(Group1_8_A (* group1, 8-bit immediate *), esp, arithOpToWord ADD, code);
                    gen8s(sr, code)
                )
                else (* Need 32 bit immediate. *)
                (
                   genOpRegPlus2(Group1_32_A (* group1, 32-bit immediate *), esp, arithOpToWord ADD, code);
                   gen32s(LargeInt.fromInt sr, code)
                );
                cgOp remainder
            end

        |   cgOp(JumpLabel(Labels{forward=ref forward, reverse, ...}) :: remainder) =
            let
                (* This is a bit complicated.  We may have multiple labels at this
                   location and they may be a combination of forward and backward labels.
                   We don't want to put in a branch extension to this location unnecessarily
                   and in particular we really don't want a 32-bit branch immediately before
                   this because that would put in a zero word.  Instead we just record
                   the branches and actually set them when we generate real code. *)
                val Code {justComeFromAddrs, ...} = code
            in
                fixup(forward, code); (* Fix up any forward branches to here. *)
                (* Record the address. *)
                justComeFromAddrs := reverse :: ! justComeFromAddrs;
                cgOp remainder
            end
        
        |   cgOp(InterruptCheck :: remainder) =
            (* Put in a stack check in a loop. This is used to allow the code to be interrupted. *)
            let
                (* cmp reg,16(%ebp)*)
                val () = genOpEA(Arith (CMP, 0w3), LargeInt.fromInt memRegStackLimit, ebp, esp, code)
                (* jnb 3 *)
                val lab = [putConditional (JNB, code)]
            in
                (* call *)
                genop(Group5, NONE, code);
                genmodrm (Based8, 0w2 (* call *), #1 (getReg ebp), code);
                gen8u (Word8.fromInt memRegStackOverflowCall, code);
                fixup (lab, code);
                cgOp remainder
            end

        |   cgOp(LoadHandlerAddress{ handlerLab, output } :: remainder) =
            (
                addDests[output];
                loadHandlerAddress(output, handlerLab, code);
                cgOp remainder
            )

        |   cgOp(StartHandler{ handlerLab } :: remainder) = (fixupHandler(handlerLab, code);  cgOp remainder)

        |   cgOp(IndexedCase { testReg, workReg, min, cases } :: remainder) =
            (
                checkSources[testReg]; addDests[workReg]; (* Check workReg is free? *)
                indexedCase(testReg, workReg, min, cases, code);
                cgOp remainder
            )

        |   cgOp (FreeRegisters _ :: remainder) = cgOp remainder

        |   cgOp (MakeSafe output :: remainder) =
            (
                addDests[output];
                (* The register contains an untagged value.  Clobber it. Because this is
                   executed in the floating point comparison code we need to choose
                   something that doesn't affect the condition codes.  One possibility
                   would be a move from another register if we could find one that was
                   definitely safe. *)
                genTag(output, code);
                cgOp remainder
            )

        |   cgOp (FPLoadFromGenReg source :: remainder) =
            (
                checkSources[source];
                (* The "value" in the general register is actually the address of
                   the memory containing the FP value. *)
                genOpPlus2(FPESC 0w5, 0, source, 0wx0, code); (* FLD [r1] *)
                cgOp remainder
            )

        |   cgOp (FPLoadFromFPReg{source, ...} :: remainder) =
            (
                checkSources[source];
                (* Assume there's nothing currently on the stack. *)
                loadFpRegToStack(source, 0w0, code);
                cgOp remainder
            )

        |   cgOp (FPLoadFromConst realValue :: remainder) =
            let
                open Real
                infix ==
            in
                (* Treat +/- 0,1 as special cases. *)
                if realValue == 0.0 (* This is also true for -0.0 *)
                then
                (
                    genFloatingPt({escape=0w1, md=0w3, nnn=0w5, rm=0w6}, code); (* FLDZ *)
                    if signBit realValue
                    then genFloatingPt({escape=0w1, md=0w3, nnn=0w4, rm=0w0}, code)
                    else ()
                )
                else if realValue == 1.0
                then genFloatingPt({escape=0w1, md=0w3, nnn=0w5, rm=0w0}, code) (* FLD1 *)
                else if realValue == ~1.0
                then
                (
                    genFloatingPt({escape=0w1, md=0w3, nnn=0w5, rm=0w0}, code); (* FLD1 *)
                    genFloatingPt({escape=0w1, md=0w3, nnn=0w4, rm=0w0}, code) (* FCHS *)
                )
                else
                (
                    (* The real constant here is actually the address of an 8-byte memory
                       object.  FLD takes the address as the argument and in 32-bit mode
                       we use an absolute address.  In 64-bit mode we need to put the
                       constant at the end of the code segment and use PC-relative
                       addressing which happens to be encoded in the same way. *)
                    genop(FPESC 0w5, NONE, code); (* FLD [Constant] *)
                    genmodrm (Based0, 0w0, 0w5 (* constant address/PC-relative *), code);
                    addConstToVec(WVal(toMachineWord realValue),
                        if isX64 then NonAddrArea else InlineAbsolute, code)
                );
                cgOp remainder
            end

        |   cgOp (FPStoreToFPReg{ output, andPop } :: remainder) =
            let
                val _ = addDests[output]
                val dest = case output of FPReg fp => fp | _ => raise InternalError "fpreg"
            in
                (* Assume there's one item on the stack. *)
                genFloatingPt({escape=0w5, md=0w3, nnn=if andPop then 0wx3 else 0wx2,
                               rm = dest+0w1(* One item *)}, code); (* FSTP ST(n+1) *)
                cgOp remainder
            end

        |   cgOp (FPStoreToMemory{ base, offset, andPop } :: remainder) =
            (
                checkSources[base];
                genOpPlus2(FPESC 0w5, LargeInt.fromInt offset, base, if andPop then 0wx3 else 0wx2, code); (* FST/FSTP [rd] *)
                cgOp remainder 
            )

        |   cgOp (FPArithR{ opc, source } :: remainder) =
            let
                val fp = case source of FPReg fp => fp | _ => raise InternalError "cgOp: FPArithR"
            in
                genFloatingPt({escape=0w0, md=0w3, nnn=fpOpToWord opc,
                        rm=fp + 0w1 (* One item already there *)}, code);
                cgOp remainder 
            end

        |   cgOp (FPArithConst{ opc, source } :: remainder) =
            (
                (* See comment on FPLoadFromConst *)
                genop(FPESC 0w4, NONE, code); (* FADD etc [constnt] *)
                genmodrm (Based0, fpOpToWord opc, 0w5 (* constant address *), code);
                addConstToVec(WVal source,
                    if isX64 then NonAddrArea else InlineAbsolute, code);
                cgOp remainder
            )

        |   cgOp (FPArithMemory{ opc, base, offset } :: remainder) =
            (
                checkSources[base];
                genOpPlus2(FPESC 0w4, LargeInt.fromInt offset, base, fpOpToWord opc, code); (* FADD/FMUL etc [r2] *)
                cgOp remainder
            )

        |   cgOp (FPUnary opc :: remainder) =
            let
                val {rm, nnn} = fpUnaryToWords opc
            in
                genFloatingPt({escape=0w1, md=0w3, nnn=nnn, rm=rm}, code); (* FCHS etc *)
                cgOp remainder
            end

        |   cgOp (FPStatusToEAX :: remainder) =
            (
                addDests[eax];
                genop(FPESC 0w7, NONE, code); (* FNSTSW AX *)
                gen8u(0wxe0, code);
                cgOp remainder
            )

        |   cgOp (FPFree reg :: remainder) =
            let
                val dest = case reg of FPReg fp => fp | _ => raise InternalError "fpreg"
            in
                genFloatingPt({escape=0w5, md=0w3, nnn=0w0, rm=dest}, code); (* FFREE FP(n) *)
                cgOp remainder
            end

        |   cgOp (FPLoadIntAndPop :: remainder) =
            (
                (* There are some constraints here: We need to load from memory but the
                   value has to be shifted first.  This currently shifts the value
                   on the stack itself because that was the easiest way to deal with
                   arbitrary precision values.  Now this is only used for fixed
                   precision there might be better alternatives. *)
                (* Shift the value we pushed to untag it now we've done any trapping. *)
                genOpPlus2 (Group2_1_A, 0, esp, 0w7 (* sar *), code);
                (* fildl (esp) in 32-bit mode or fildq (esp) in 64-bit mode. *)
                if isX64
                then genOpPlus2(FPESC 0w7, 0, esp, 0w5, code)
                else genOpPlus2(FPESC 0w3, 0, esp, 0w0, code);
                (* Pop the stack.  This value is not a valid tagged value. *)
                cgOp(ResetStack 1 :: remainder) (* Pop the stack. *)
            )

        |   cgOp (PreAddDetag reg :: remainder) =
            (
                (* Subtract the tag before an ADD instruction.  This is
                   needed because when testing for overflow in an arbitrary
                   precision operation we have to have removed the tag from one
                   of the arguments.  Use LEAL here because if there is a trap
                   the emulation code needs to treat it specially. *)
                genLeal(reg, reg, ~1, code);
                cgOp remainder
            )
            
       |    cgOp (TestOverflow :: remainder) =
            let
                (* For the moment put the trap here and skip it if there is no overflow.
                   It would be better to jump only on overflow and put in a single trap.
                   The default branch prediction is not to take forward jumps. *)
                val lab = [putConditional(JNO, code)]
            in
                genOpPlus2(Group5, LargeInt.fromInt memRegRaiseOverflow, ebp, 0w2 (* call *), code);
                fixup(lab, code);
                cgOp remainder
            end

        |   cgOp (SignedMultiply {source, output} :: remainder) =
            (
                checkSources[source, output]; addDests[output];
                genOpReg(IMULRR (* 2 byte opcode *), output, source, code);
                cgOp remainder
            )
    in
        cgOp ops
    end


    fun printCode (Code{procName, printStream, ...}) seg endcode =
    let
        val print = printStream
        val ptr = ref 0w0;
        (* prints a string representation of a number *)
        fun printHex v = print(LargeInt.fmt StringCvt.HEX v)
 
        infix 3 +:= ;
        fun (x +:= y) = (x := !x + (y:word));

        fun print32 () =
        let
            val valu = get32s (!ptr, seg); 
            val () = (ptr +:= 0w4);
        in
            printHex valu
        end

        fun print64 () =
        let
            val valu = get64s(!ptr, seg);
        in
            printHex valu;
            ptr +:= 0w8
        end

        fun get16s (a, seg: cseg) : int =
        let
            val b0  = Word8.toInt (csegGet (seg, a));
            val b1  = Word8.toInt (csegGet (seg, a + 0w1));
            val b1' = if b1 >= 0x80 then b1 - 0x100 else b1;
        in
            (b1' * 0x100) + b0
        end
 
        fun print16 () = printHex(LargeInt.fromInt(get16s (!ptr, seg)) before (ptr +:= 0w2))
        and print8 () = printHex(LargeInt.fromInt(get8s (!ptr, seg)) before (ptr +:= 0w1))
 
        fun printJmp () =
        let
            val valu = get8s (!ptr, seg) 
            val () = ptr +:= 0w1;
        in
            printHex (LargeInt.fromInt(valu + Word.toInt(!ptr)))
        end;
 
        (* Print an effective address. *)
        fun printEA rex =
        let
            val modrm = Word8.toInt (csegGet (seg, !ptr));
            val () = (ptr +:= 0w1);
            val md = modrm div 64;
            val rm = modrm mod 8;
            (* Decode the Rex prefix if present. *)
            val rexX = (rex andb8 0wx2) <> 0w0
            val rexB = (rex andb8 0wx1) <> 0w0
        in
            if md = 3
            then print (regRepr (mkReg(Word8.fromInt rm, rexB)))
      
            else if rm = 4
            then
            let (* s-i-b present. *)
                val sib = Word8.toInt (csegGet (seg, !ptr));
                val () = (ptr +:= 0w1);
                val ss    = sib div 64;
                val index = (sib div 8) mod 8;
                val base   = sib mod 8;
            in
                if md = 1 then print8 ()
                else if md = 2 orelse base = 5 (* andalso md=0 *) 
                then print32 ()
                else ();
          
                print "(";
        
                if md <> 0 orelse base <> 5
                then print (regRepr (mkReg (Word8.fromInt base, rexB)))
                else ();
        
                if index <> 4 (* No index. *)
                then 
                    print ("," ^ regRepr (mkReg(Word8.fromInt index, rexX)) ^ 
                        (if ss = 0 then ",1"
                        else if ss = 1 then ",2"
                        else if ss = 2 then ",4" (* N.B. *not* 3 - bugfix 29/3/95 *)
                        else ",8"))
                else ();
        
                print ")"
            end
      
            else (* no s-i-b. *) if md = 0 andalso rm = 5
            then (* Absolute address. *)
                (print "("; print32 (); print ")")
            else (* register plus offset. *)
            (
                if md = 1 then print8 ()
                else if md = 2 then print32 ()
                else ();
         
                print ("(" ^ regRepr (mkReg(Word8.fromInt rm, rexB)) ^ ")")
            )
        end;
 
        fun printArith opc =
            print
               (case opc of
                  0 => "add"
                | 1 => "or"
                | 2 => "adc"
                | 3 => "sbb"
                | 4 => "and"
                | 5 => "sub"
                | 6 => "xor"
                | _ => "cmp"
               );
    in

        if procName = "" (* No name *) then print "?" else print procName;
        print ":\n";
 
        while !ptr < endcode do
        let
            val () = printHex (Word.toLargeInt(!ptr)) (* The address. *)
            val () = print "\t"

            (* See if we have a lock prefix. *)
            val () =
                if get8u (!ptr, seg) = 0wxF0
                then (print "lock "; ptr := !ptr + 0w1)
                else ()

            (* See if we have a REX byte. *)
            val rex =
            let
               val b = get8u (!ptr, seg);
            in
               if b >= 0wx40 andalso b <= 0wx4f
               then (ptr := !ptr + 0w1; b)
               else 0w0
            end
        
            val rexW = (rex andb8 0wx8) <> 0w0
            val rexR = (rex andb8 0wx4) <> 0w0
            val rexX = (rex andb8 0wx2) <> 0w0
            val rexB = (rex andb8 0wx1) <> 0w0

            val opByte = get8u (!ptr, seg);
            val () = ptr +:= 0w1;
        in
            if opByte = opToInt Group1_8_A orelse 
                opByte = opToInt Group1_32_A orelse
                opByte = opToInt Group1_8_a
            then
            let
                (* Opcode is determined by next byte. *)
                val nb = Word8.toInt (csegGet (seg, !ptr));
            in
                printArith ((nb div 8) mod 8);
                if opByte = opToInt Group1_8_a
                then print "b" else print "l";
                print "_rev\t";
                printEA rex; (* These are the wrong way round for gas. *)
                print ",";
                if opByte = opToInt Group1_32_A
                then print32 () else print8 ()
            end
         
            else if opByte = opToInt (CondJump JE)
            then (print "je  \t"; printJmp())

            else if opByte = opToInt (CondJump JNE)
            then (print "jne  \t"; printJmp())

            else if opByte = opToInt (CondJump JO)
            then (print "jo  \t"; printJmp())

            else if opByte = opToInt (CondJump JNO)
            then (print "jno  \t"; printJmp())

            else if opByte = opToInt (CondJump JL)
            then (print "jl  \t"; printJmp())

            else if opByte = opToInt (CondJump JG)
            then (print "jg  \t"; printJmp())

            else if opByte = opToInt (CondJump JLE)
            then (print "jle \t"; printJmp())

            else if opByte = opToInt (CondJump JGE)
            then (print "jge \t"; printJmp())

            else if opByte = opToInt (CondJump JB)
            then (print "jb  \t"; printJmp())

            else if opByte = opToInt (CondJump JA)
            then (print "ja  \t"; printJmp())

            else if opByte = opToInt (CondJump JNA)
            then (print "jna \t"; printJmp())

            else if opByte = opToInt (CondJump JNB)
            then (print "jnb \t"; printJmp())

            else if opByte = opToInt JMP_8
            then (print "jmp \t"; printJmp())

            else if opByte = opToInt JMP_32
            then
            let
                val valu     = get32s (!ptr, seg);
                val () = (ptr +:= 0w4);
            in
                print "jmp\t";
                printHex (Word.toLargeInt(!ptr) + valu)
            end
         
            else if opByte = opToInt CALL_32
            then
            let
                val valu     = get32s (!ptr, seg);
                val () = (ptr +:= 0w4);
            in
                print "call\t";
                printHex (Word.toLargeInt(!ptr) + valu)
            end
         
            else if opByte = opToInt MOVL_A_R
            then
            let
                (* Register is in next byte. *)
                val nb = Word8.toInt (csegGet (seg, !ptr));
                val reg = (nb div 8) mod 8;
            in
                print "movl\t";
                printEA rex;
                print ",";
                print (regRepr (mkReg(Word8.fromInt reg, rexR)))
            end
         
            else if opByte mod 0w8 = 0w3 andalso opByte < 0wx3f
            then
            let
                (* Register is in next byte. *)
                val nb = Word8.toInt (csegGet (seg, !ptr));
                val reg = (nb div 8) mod 8;
            in
                printArith(Word8.toInt((opByte div 0w8) mod 0w8));
                print "\t";
                printEA rex;
                print ",";
                print (regRepr (mkReg(Word8.fromInt reg, rexR)))
            end

            else if opByte = opToInt MOVL_R_A
            then
            let
                (* Register is in next byte. *)
                val nb = Word8.toInt (csegGet (seg, !ptr));
                val reg = (nb div 8) mod 8;
            in
                print "movl\t";
                print (regRepr (mkReg(Word8.fromInt reg, rexR)));
                print ",";
                printEA rex
            end

            else if opByte = opToInt XCHNG
            then
            let
                (* Register is in next byte. *)
                val nb = Word8.toInt (csegGet (seg, !ptr));
                val reg = (nb div 8) mod 8;
            in
                print "xchngl\t";
                print (regRepr (mkReg(Word8.fromInt reg, rexR)));
                print ",";
                printEA rex
            end

            else if opByte = opToInt MOVB_R_A
            then
            let
                (* Register is in next byte. *)
                val nb = Word8.toInt (csegGet (seg, !ptr));
                val reg = (nb div 8) mod 8;
            in
                print "movb\t";
                if rexX
                then print ("r" ^ Int.toString(reg+8) ^ "B")
                else case reg of
                    0 => print "%al"
                |   1 => print "%cl"
                |   2 => print "%dl"
                |   3 => print "%bl"
                     (* If there is a REX byte these select the low byte of the registers. *)
                | 4 => print (if rex = 0w0 then "%ah" else "%sil")
                | 5 => print (if rex = 0w0 then "%ch" else "%dil")
                | 6 => print (if rex = 0w0 then "%dh" else "%bpl")
                | 7 => print (if rex = 0w0 then "%bh" else "%spl")
                |   _ => print ("r" ^ Int.toString reg);
                print ",";
                printEA rex
            end


            else if opByte >= opToInt (PUSH_R 0w0) andalso
                    opByte <= opToInt (PUSH_R 0w7)
            then print ("pushl\t" ^  regRepr (mkReg (opByte mod 0w8, rexB)))
      
            else if opByte >= opToInt (POP_R 0w0) andalso
                    opByte <= opToInt (POP_R 0w7)
            then print ("pop\t" ^ regRepr (mkReg (opByte mod 0w8, rexB)))
      
            else if opByte = opToInt NOP
            then print "nop"
      
            else if opByte = opToInt LEAL
            then
            let
                (* Register is in next byte. *)
                val nb = Word8.toInt (csegGet (seg, !ptr));
                val reg = (nb div 8) mod 8;
            in
                print "leal\t";
                printEA rex;
                print ",";
                print (regRepr (mkReg(Word8.fromInt reg, rexR)))
            end

            else if opByte >= opToInt (MOVL_32_64_R(#1(getReg eax))) andalso
                  opByte <= opToInt (MOVL_32_64_R(#1(getReg edi)))
            then
            (
                print "movl\t";
                if rexW then print64 () else print32 ();
                print("," ^ regRepr (mkReg (opByte mod 0w8, rexB)))
            )

            else if opByte = opToInt MOVL_32_A
            then
            (
                print "movl_rev\t";
                printEA rex; (* These are the wrong way round. *)
                print ",";
                print32 ()
            )
         
            else if opByte = opToInt MOVB_8_A
            then
            (
                print "movb_rev\t";
                printEA rex; (* These are the wrong way round. *)
                print ",";
                print8 ()
            )
         
            else if opByte = opToInt PUSH_32
            then (print "push\t"; print32 ())
         
            else if opByte = opToInt PUSH_8
            then (print "push\t"; print8 ())
         
            else if opByte = opToInt Group5
            then
            let
                (* Opcode is determined by next byte. *)
                val nb = Word8.toInt (csegGet (seg, !ptr));
                val opc = (nb div 8) mod 8;
            in
                print
                  (case opc of
                     2 => "call"
                   | 4 => "jmp "
                   | 6 => "push"
                   | _ => "???"
                  );
                print "\t";
                printEA rex
            end
         
            else if opByte = opToInt Group3_A
            then
            let
                (* Opcode is determined by next byte. *)
                val nb = Word8.toInt (csegGet (seg, !ptr));
                val opc = (nb div 8) mod 8;
            in
                print
                  (case opc of
                     0 => "testl"
                   | 3 => "negl"
                   | 4 => "mull"
                   | 5 => "imull"
                   | 6 => "divl"
                   | 7 => "idivl"
                   | _ => "???"
                  );
                print "\t";
                printEA rex;
                if opc = 0 then (print ","; print32 ()) else ()
            end
         
            else if opByte = opToInt Group3_a
            then
            let
                (* Opcode is determined by next byte. *)
                val nb = Word8.toInt (csegGet (seg, !ptr));
                val opc = (nb div 8) mod 8;
            in
                print
                  (case opc of
                     0 => "testb"
                   | 3 => "negb"
                   | _ => "???"
                  );
                print "\t";
                printEA rex;
                if opc = 0 then (print ","; print8 ()) else ()
            end
         
            else if opByte = opToInt Group2_1_A orelse opByte = opToInt Group2_CL_A
                    orelse opByte = opToInt Group2_8_A
            then
            let
                (* Opcode is determined by next byte. *)
                val nb = Word8.toInt (csegGet (seg, !ptr));
                val opc = (nb div 8) mod 8;
            in
                print
                   (case opc of
                      4 => "shl "
                    | 5 => "shr "
                    | 7 => "sar "
                    | _ => "???"
                   );
                print "\t";
                printEA rex;
                print ",";
                (* This is the reverse order from gas which has the shift first. *)
                if opByte = opToInt Group2_1_A then print "1"
                else if opByte = opToInt Group2_CL_A then print "cl"
                else print8 ()
            end
      
            else if opByte = opToInt ESCAPE
            then
            let
                (* Opcode is in next byte. *)
                val opByte2  = Word8.toInt (csegGet (seg, !ptr));
                val () = (ptr +:= 0w1)
            in
                if opByte2 = 0xB6 orelse opByte2 = 0xC1 orelse opByte2 = 0xAF
                then
                let
                    val nb = Word8.toInt (csegGet (seg, !ptr));
                    val reg = (nb div 8) mod 8;
                in
                    print (if opByte2 = 0xB6 then "movzl\t" else if opByte2 = 0xC1 then "xaddl\t" else "imull\t");
                    printEA rex;
                    print ",";
                    print (regRepr (mkReg(Word8.fromInt reg, rexR)))
                end
       
                else if opByte2 >= 0x80 andalso opByte2 <= 0x8f
                then
                let
                    val valu = get32s (!ptr, seg);
                    val () = (ptr +:= 0w4);
                in
                    print(
                        case opByte2 of
                            0x80 => "jo\t"
                        |   0x84 => "je\t"
                        |   0x85 => "jne\t"
                        |   0x8c => "jl\t"
                        |   0x8d => "jge\t"
                        |   0x8e => "jle\t"
                        |   0x8f => "jg\t" 
                        |   0x82 => "jb\t"
                        |   0x83 => "jnb\t"
                        |   0x86 => "jna\t"
                        |   0x87 => "ja\t" 
                        |   _ => "???\t"
                        );
                    printHex (Word.toLargeInt(!ptr) + valu)
                end

                else (print "esc\t"; printHex(LargeInt.fromInt opByte2))
            end (* ESCAPE *)
         
            else if opByte = opToInt POP_A
            then (print "pop\t"; printEA rex)
         
            else if opByte = opToInt RET 
            then print "ret"
      
            else if opByte = opToInt STC
            then print "stc"
         
            else if opByte = opToInt RET_16
            then (print "ret\t"; print16 ())

            else if opByte = opToInt TEST_ACC8
            then (print "testb\t%al,"; print8 ())
            
            else if opByte >= opToInt (FPESC 0w0) andalso opByte <= opToInt (FPESC 0w7)
            then (* Floating point escapes *)
            let
                (* Opcode is in next byte. *)
                val opByte2  = csegGet (seg, !ptr)
                val nnn = (opByte2 >>- 0w3) andb8 0w7
                val escNo = opByte andb8 0wx7
            in
                if (opByte2 andb8 0wxC0) = 0wxC0
                then (* mod = 11 *)
                (
                    case (escNo, nnn, opByte2 andb8 0wx7 (* modrm *)) of
                        (0w1, 0w4, 0w0) => print "fchs"
                    |   (0w1, 0w5, 0w6) => print "fldz"
                    |   (0w1, 0w5, 0w1) => print "flf1"
                    |   (0w7, 0w4, 0w0) => print "fnstsw\tax"
                    |   (0w1, 0w5, 0w0) => print "fld1"
                    |   (0w1, 0w6, 0w3) => print "fpatan"
                    |   (0w1, 0w7, 0w2) => print "fsqrt"
                    |   (0w1, 0w7, 0w6) => print "fsin"
                    |   (0w1, 0w7, 0w7) => print "fcos"
                    |   (0w1, 0w6, 0w7) => print "fincstp"
                    |   (0w1, 0w6, 0w6) => print "fdecstp"
                    |   (0w5, 0w2, rno) => print ("fst \tst(" ^ Word8.toString rno ^ ")")
                    |   (0w5, 0w3, rno) => print ("fstp\tst(" ^ Word8.toString rno ^ ")")
                    |   (0w1, 0w0, rno) => print ("fld \tst(" ^ Word8.toString rno ^ ")")
                    |   (0w1, 0w1, rno) => print ("fxch\tst(" ^ Word8.toString rno ^ ")")
                    |   (0w0, 0w3, rno) => print ("fcomp\tst(" ^ Word8.toString rno ^ ")")
                    |   (0w0, 0w0, rno) => print ("fadd\tst,st(" ^ Word8.toString rno ^ ")")
                    |   (0w0, 0w1, rno) => print ("fmul\tst,st(" ^ Word8.toString rno ^ ")")
                    |   (0w0, 0w4, rno) => print ("fsub\tst,st(" ^ Word8.toString rno ^ ")")
                    |   (0w0, 0w5, rno) => print ("fsubr\tst,st(" ^ Word8.toString rno ^ ")")
                    |   (0w0, 0w6, rno) => print ("fdiv\tst,st(" ^ Word8.toString rno ^ ")")
                    |   (0w0, 0w7, rno) => print ("fdivr\tst,st(" ^ Word8.toString rno ^ ")")
                    |   (0w5, 0w0, rno) => print ("ffree\tst(" ^ Word8.toString rno ^ ")")
                    |   _ => (printHex(Word8.toLargeInt opByte); printHex(Word8.toLargeInt opByte2));
                    ptr +:= 0w1
                )
                else (* mod = 00, 01, 10 *)
                (
                    case (escNo, nnn) of
                        (0w3, 0w0) => print "fildl\t"
                    |   (0w7, 0w5) => print "fildq\t"
                    |   (0w4, 0w0) => print "fadd\t"
                    |   (0w4, 0w1) => print "fmul\t"
                    |   (0w4, 0w3) => print "fcomp\t"
                    |   (0w4, 0w4) => print "fsub\t"
                    |   (0w4, 0w5) => print "fsubr\t"
                    |   (0w4, 0w6) => print "fdiv\t"
                    |   (0w4, 0w7) => print "fdivr\t"
                    |   (0w5, 0w0) => print "fld \t"
                    |   (0w5, 0w2) => print "fst\t"
                    |   (0w5, 0w3) => print "fstp\t"
                    |   _ => (printHex(Word8.toLargeInt opByte); printHex(Word8.toLargeInt opByte2));
                    printEA rex
                )
            end
            
            else if opByte = opToInt SAHF
            then print "sahf\n"

            else if opByte = opToInt REP
            then print "rep\t"

            else if opByte = 0wxA4
            then print "movsb\n"

            else if opByte = 0wxA5
            then print "movsl\n"

            else if opByte = 0wxA6
            then print "cmpsb\n"

            else if opByte = 0wxAA
            then print "stosb\n"

            else if opByte = 0wxAB
            then print "stosl\n"

            else printHex(Word8.toLargeInt opByte);
      
            print "\n"
        end; (* end of while loop *)

        print "\n"

    end (* printCode *);

    (* Adds the constants onto the code, and copies the code into a new segment *)
    fun createCodeSegment (operations, registerSet, cvec) : address =
    let
        val () = codeGenerate(operations, cvec)

        (* After code generation get the final values of some refs. *)
<<<<<<< HEAD
        val Code{codeVec, numOfConsts, ic, constVec = ref constVec, nonInlineConsts = ref constsInConstArea,
=======
        val Code{codeVec, ic, constVec = ref constVec, nonInlineConsts = ref constsInConstArea,
>>>>>>> 6936e6cb
                 resultSeg, procName, printAssemblyCode, printStream, profileObject, ...} = cvec
    
        (* This aligns ic onto a fullword boundary. *)
        val ()   = while Word.toInt (!ic) mod wordSize <> 0 do genop(NOP, NONE, cvec)
        val endic = !ic (* Remember end *)
        val ()   = genWordU(0w0, cvec) (* Marker - 0 (changes !ic) *)
        (* Byte offset of start of code. (changes !ic) *)
        val () = genWordU(Word.toLargeWord(!ic), cvec)
        
        (* Copy the non-address constants.  These are currently only used for real
           constants in 64-bit mode.  Other constants are left until we have a
           valid code object. *)
        local
            fun putNonAddrConst{const = WVal c, addrs, posn=NonAddrArea, ...} =
                let
                    val addrOfConst = ! ic
                    val cAsAddr = toAddress c
                    (* For the moment this should always be a real number contained in
                       a byte segment.  If this changes in the future we may need to
                       align this back onto a 4/8-byte boundary. *)
                    val cLength = length cAsAddr * Word.fromInt wordSize
                    val _ = (cLength = 0w8 andalso flags cAsAddr = F_bytes) orelse
                                raise InternalError "putNonAddrConst: Not a real number"
                    fun doCopy n =
                        if n = cLength then ()
                        else (gen8u(loadByte(cAsAddr, n), cvec); doCopy(n+0w1))
                    val () = doCopy 0w0
                in
                    set32s(Word.toLargeInt(addrOfConst - addrs - 0w4), addrs, codeVec)
                end
            |   putNonAddrConst _ = ()
        in
            val () = List.app putNonAddrConst constVec
        end

        (* +4 for code size, function name, register mask and profile object. *)
        val segSize = !ic div Word.fromInt wordSize + Word.fromInt constsInConstArea + 0w4

        (* Now make the byte segment that we'll turn into the code segment *)
        val seg : cseg = csegMake segSize
    
        val _ = resultSeg := Set seg;
    
        (* Copy the code into the new segment. *)
        val _ = csegCopySeg (codeVec, seg, (! ic), 0w0);

        local
            val endOfCode = bytesToWords(! ic)
        in
            (* Put in the number of constants. This must go in before we actually put
               in any constants.  In 32-bit mode there are only two constants: the 
               function name and the register mask. All other constants are in the code. *)
            local
                val addr = wordsToBytes(endOfCode + 0w3 + Word.fromInt constsInConstArea)
            in
                val () = setWordU(LargeInt.fromInt(3 + constsInConstArea), addr, seg)
            end;

             (* Now we've filled in all the C integers; now we need to convert the segment
               into a proper code segment before it's safe to put in any ML values. *)
            val () = csegConvertToCode seg
            val () = csegPutWord (seg, endOfCode, toMachineWord procName)
            val () = csegPutWord (seg, endOfCode + 0w1, toMachineWord(encodeRegSet registerSet))
            (* Next the profile object. *)
            val () = csegPutWord (seg, endOfCode + 0w2, profileObject)
        end
    in
        let

            (* constLabels - fill in a constant in the code. *)
            fun constLabels (Code{resultSeg=ref rseg, ...}, addr, value, InlineAbsolute) =
                    csegPutConstant (scSet rseg, addr, value, 0w0)

            |   constLabels (Code{resultSeg=ref rseg, ...}, addr, value, InlineRelative) =
                    csegPutConstant (scSet rseg, addr, value, 0w1)

            |   constLabels (_, _, _, NonAddrArea) = () (* Already done. *)

            |   constLabels (Code{resultSeg=ref rseg, ic = ref endByte, ...},
                           constAddr, value, ConstArea nonInlineCount) =
                    (* Not inline.  Put the constant in the constant area and set the original address
                        to be the relative offset to the constant itself. *)
                    let
                        val addrOfConst = endByte addrPlus (nonInlineCount-1 + 2+1) * wordSize
                        val seg       = scSet rseg (* The address of the segment. *)
                    in
                        csegPutConstant (seg, addrOfConst, value, 0w0);
                        set32s(Word.toLargeInt(addrOfConst - constAddr - 0w4), constAddr, seg)
                    end

            (* and then copy the objects from the constant list. *)
            fun putConst {const = WVal c, addrs, posn, ...} =
                (* Can put these in now. *)
                    constLabels (cvec, addrs, c, posn)

            |   putConst {const = HVal(ref hv), addrs, posn, ...} =
                let
                    val handlerByteOffset = hv
                    (* Special function to add to an address.
                       This only works if the resulting value is 
                       in a code segment and is on a word + 2 byte boundary. *)
                    val offsetAddr : address * short -> machineWord =
                        RunCall.run_call2 RuntimeCalls.POLY_SYS_offset_address
                    val handlerAddr = offsetAddr (csegAddr seg, handlerByteOffset);
                in
<<<<<<< HEAD
                    constLabels (cvec, addrs, handlerAddr, posn);
                    numOfConsts := ! numOfConsts - 0w1
=======
                    constLabels (cvec, addrs, handlerAddr, posn)
>>>>>>> 6936e6cb
                end

            val () = List.app putConst constVec
<<<<<<< HEAD
    
            (* Switch off "mutable" bit now if we have no
               forward or recursive references to fix-up *)
            val _ = if ! numOfConsts = 0w0 then csegLock seg else ()
=======
>>>>>>> 6936e6cb

            val () = 
                if printAssemblyCode
                then (* print out the code *)
                (
                    printCode cvec seg endic;
                    printStream "Register set = ";
                    printStream(regSetRepr registerSet);
                    printStream "\n\n"
                )
            else ()
        in
<<<<<<< HEAD
            csegAddr seg 
=======
            csegCopyToCode seg 
>>>>>>> 6936e6cb
        end (* the result *)
    end (* copyCode *)
 
    structure Sharing =
    struct
        type code           = code
        and  reg            = reg
        and  addrs          = addrs
        and  operation      = operation
        and  regSet         = RegSet.regSet
        and  label          = label
        and  labList        = labList
    end

end (* struct *) (* CODECONS *);<|MERGE_RESOLUTION|>--- conflicted
+++ resolved
@@ -3848,11 +3848,7 @@
         val () = codeGenerate(operations, cvec)
 
         (* After code generation get the final values of some refs. *)
-<<<<<<< HEAD
-        val Code{codeVec, numOfConsts, ic, constVec = ref constVec, nonInlineConsts = ref constsInConstArea,
-=======
         val Code{codeVec, ic, constVec = ref constVec, nonInlineConsts = ref constsInConstArea,
->>>>>>> 6936e6cb
                  resultSeg, procName, printAssemblyCode, printStream, profileObject, ...} = cvec
     
         (* This aligns ic onto a fullword boundary. *)
@@ -3958,22 +3954,10 @@
                         RunCall.run_call2 RuntimeCalls.POLY_SYS_offset_address
                     val handlerAddr = offsetAddr (csegAddr seg, handlerByteOffset);
                 in
-<<<<<<< HEAD
-                    constLabels (cvec, addrs, handlerAddr, posn);
-                    numOfConsts := ! numOfConsts - 0w1
-=======
                     constLabels (cvec, addrs, handlerAddr, posn)
->>>>>>> 6936e6cb
                 end
 
             val () = List.app putConst constVec
-<<<<<<< HEAD
-    
-            (* Switch off "mutable" bit now if we have no
-               forward or recursive references to fix-up *)
-            val _ = if ! numOfConsts = 0w0 then csegLock seg else ()
-=======
->>>>>>> 6936e6cb
 
             val () = 
                 if printAssemblyCode
@@ -3986,11 +3970,7 @@
                 )
             else ()
         in
-<<<<<<< HEAD
-            csegAddr seg 
-=======
             csegCopyToCode seg 
->>>>>>> 6936e6cb
         end (* the result *)
     end (* copyCode *)
  
