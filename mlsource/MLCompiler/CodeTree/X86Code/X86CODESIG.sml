--- conflicted
+++ resolved
@@ -178,10 +178,6 @@
     (* Code generate operations and construct the final code. *)
     val createCodeSegment: operations * RegSet.regSet * code -> address
 
-<<<<<<< HEAD
-    val codeAddress: code -> address option
-=======
->>>>>>> 6936e6cb
     val procName:   code -> string      (* Name of the procedure. *)
 
     val memRegHandlerRegister: int
