(*
    Copyright David C. J. Matthews 2016-17

    This library is free software; you can redistribute it and/or
    modify it under the terms of the GNU Lesser General Public
    License version 2.1 as published by the Free Software Foundation.
    
    This library is distributed in the hope that it will be useful,
    but WITHOUT ANY WARRANTY; without even the implied warranty of
    MERCHANTABILITY or FITNESS FOR A PARTICULAR PURPOSE.  See the GNU
    Lesser General Public License for more details.
    
    You should have received a copy of the GNU Lesser General Public
    License along with this library; if not, write to the Free Software
    Foundation, Inc., 51 Franklin St, Fifth Floor, Boston, MA  02110-1301  USA
*)

functor X86PushRegisters(
    structure ICODE: ICodeSig
    structure INTSET: INTSETSIG
    structure IDENTIFY: X86IDENTIFYREFSSIG
    sharing ICODE.Sharing = IDENTIFY.Sharing = INTSET
) : X86PUSHREGISTERSIG
=
struct
    open ICODE
    open INTSET
    open IDENTIFY
    
    (* Curried subscript functions *)
    fun asub a i = Array.sub(a, i)
    and vsub v i = Vector.sub(v, i)
    
    exception InternalError = Misc.InternalError

    (* Each preg in the input is mapped to either a new preg or the stack. *)
    datatype pregMapType = Unset | ToPReg of preg | ToStack of int * stackLocn

    (* The stack contains both entries in the input code and entries added here.
       It is really used to ensure that the stack at run time is the same size
       at the start of a block whichever block has jumped to it. *)
    datatype stackEntry =
        NewEntry of {pregNo: int} (* pregNo is the original preg that has been pushed here. *)
    |   OriginalEntry of { stackLoc: stackLocn }
    |   HandlerEntry

    fun addRegisterPushes{code: extendedBasicBlock vector, pushVec: bool vector, pregProps} =
    let
        val maxPRegs = Vector.length pregProps
        val numberOfBlocks = Vector.length code
        (* Output registers and properties. *)
        val pregCounter = ref 0
        val pregPropList = ref []
        val pregMap = Array.array(maxPRegs, Unset)
        
        (* Cache registers. *)
        datatype cacheType =
            CacheStack of { rno: int }(* Original preg or stack loc. *)
        |   CacheMemory of { rno: int, offset: int } (* Base offset *)

        local
            (* The number of active cache entries is likely to be small and is
               at most proportional to the number of instructions in the block.
               Any function call will clear it.  *)
            val cache: {cacheFor: cacheType, cacheReg: preg } list ref = ref []
           
            fun isStack n {cacheFor=CacheStack{rno}, ...} = rno = n
            |   isStack _ {cacheFor=CacheMemory _, ...} = false
            
            fun isMemory (r, off) {cacheFor=CacheMemory{rno, offset}, ...} = rno = r andalso offset=off
            |   isMemory _ {cacheFor=CacheStack _, ...} = false
            
            fun findCache f =
                case List.find f (! cache) of
                    NONE => NONE
                |   SOME {cacheReg, ...} => SOME cacheReg
            
            fun removeCache f = cache := List.filter (not o f) (! cache)
        in
            fun clearCache() = cache := []
             
            fun findCachedStack n = findCache (isStack n)
            and findCachedMemory (r, off) = findCache(isMemory (r, off))
            
            fun removeStackCache n = removeCache (not o isStack n)
            and removeMemoryCache (r, off) = removeCache (not o isMemory (r, off))
            
            fun setStackCache(n, new) =
                (
                    removeCache (not o isStack n);
                    cache := {cacheFor=CacheStack{rno=n}, cacheReg=new} :: ! cache
                )
            
            and setMemoryCache(r, off, new) =
                (
                    removeCache (not o isMemory (r, off));
                    cache := {cacheFor=CacheMemory{rno=r, offset=off}, cacheReg=new} :: ! cache
                )
            
            fun getCache () = ! cache
            
            fun setCurrentCache c = cache := c
            
        end

        val maxStack = ref 0
         (* The result code. *)
        val resultBlocks = Array.array(numberOfBlocks, BasicBlock{flow=ExitCode, block=[]})
        
        (* Extra blocks to adjust the stack are added here. *)
        val extraBlocks: basicBlock list ref = ref []
        val blockCounter = ref numberOfBlocks
        
        (* Get the blocks that are inputs for each one. *)
        local
            val blockRefs = Array.array(numberOfBlocks, [])
            
            fun setReferences(fromBlock, ExtendedBasicBlock{ flow, ...}) =
            let
                val refs = successorBlocks flow
                fun setRefs toBlock =
                    Array.update(blockRefs, toBlock, fromBlock :: asub blockRefs toBlock)
            in
                List.app setRefs refs
            end

            val () = Vector.appi setReferences code
        in
            val blockRefs = blockRefs
        end
        
         
        (* Recursive scan of the blocks.  For each block we produce an input and output state.
           The input state is the output state of the predecessor i.e. some block that jumps to
           this, but with any entries removed that are not used in this block.  It is then
           necessary to match the input state, if necessary by adding extra blocks that just
           do the matching. *)
        local
            (* The stack size we've assumed for the block.  Also indicates if
               a block has already been processed. *)
            val inputStackSizes =
                Array.array(numberOfBlocks, NONE: {expectedInput:int, reqCC: bool} option)

            fun processBlocks(blockNo, lastOutputState) =
            case asub inputStackSizes blockNo of
                SOME stackSize => stackSize
                (* Already done.  Return the stack size it is expecting. *)

            |   NONE =>
                let
                    (* This is the first time we've come to this block.  *)
                    val ExtendedBasicBlock{ block, flow, imports, passThrough, inCCState, initialStacks, ...} = vsub code blockNo
                    val requiresCC = isSome inCCState

                    (* Remove any items from the input state that are no longer needed for
                       this block.  They could be local to the previous block or needed by
                       a different successor. *)
                    fun removeItems(result as {stack=[], stackCount=0}) = result
                
                    |   removeItems{stack=[], ...} = raise InternalError "removeItems - stack size"

                    |   removeItems (thisStack as {stack=NewEntry{pregNo} :: rest, stackCount}) =
                        if member(pregNo, imports) orelse member(pregNo, passThrough)
                        then thisStack
                        else removeItems{stack=rest, stackCount=stackCount-1}

                    |   removeItems (thisStack as {stack=OriginalEntry{stackLoc=StackLoc{rno, size}, ...} :: rest, stackCount}) =
                        if member(rno, initialStacks)
                        then thisStack
                        else removeItems{stack=rest, stackCount=stackCount-size}

                    |   removeItems result = result

                    val {stackCount=newSp, stack=newStack} = removeItems lastOutputState
                    
                    (* References to hold the current stack count (number of words on the stack)
                       and the list of items on the stack.  The list is not used directly to map
                       stack addresses.  Instead it is used to match the stack at the beginning
                       and end of a block. *)
                    val stackCount = ref newSp
                    val stack = ref newStack
                    (* Items from the stack that have been marked as deleted but not yet
                       removed.  We only remove items from the top of the stack to avoid
                       quadratic behaviour with a very deep stack. *)
                    val deletedItems = ref []
                    
                    (* Save the stack size in case we come by a different route. *)
                    val () = Array.update(inputStackSizes, blockNo, SOME{expectedInput=newSp, reqCC=requiresCC})
                    
                    fun pushItemToStack item =
                    let
                        val size =
                            case item of
                                NewEntry _ => 1
                            |   OriginalEntry{stackLoc=StackLoc{size, ...}, ...} => size
                            |   HandlerEntry => 2
                    in
                        stackCount := ! stackCount+size;
                        stack := item :: ! stack;
                        maxStack := Int.max(!maxStack, !stackCount)
                    end
 
                    fun newPReg propKind =
                    let
                        val regNo = !pregCounter before pregCounter := !pregCounter + 1
                        val () = pregPropList := propKind :: !pregPropList
                    in
                        PReg regNo
                    end
        
                    and newStackLoc size =
                    let
                        val regNo = !pregCounter before pregCounter := !pregCounter + 1
                        val () = pregPropList := RegPropStack size :: !pregPropList
                    in
                        StackLoc{size=size, rno=regNo}
                    end
        
                    (* Map a source register.  This always loads the argument. *)
                    fun mapSrcRegEx(PReg n) =
                        case Array.sub(pregMap, n) of
                            Unset => raise InternalError "mapSrcReg - unset"
                        |   ToPReg preg => (preg, [], [])
                        |   ToStack(stackLoc, container as StackLoc{size, ...}) =>
                            let
                                (* Make a new untagged register. That will prevent us pushing it if
                                   we have to spill registers. *)
                                val newReg = newPReg RegPropUntagged
                                val sourceCache = findCachedStack n
                                val stackSource =
                                    StackLocation{wordOffset= !stackCount-stackLoc-size, container=container, field=0, cache=sourceCache}
                                (* Because this is in a register we can copy it to a cache register. *)
                                val newCacheReg = newPReg RegPropCache
                                val () = setStackCache(n, newCacheReg)
                            in
                                (newReg, [LoadArgument{source=stackSource, dest=newReg, kind=MoveWord}], [CopyToCache{source=newReg, dest=newCacheReg}])
                            end

                    fun mapSrcReg srcReg =
                    let
                        val (newReg, codePre, codePost) = mapSrcRegEx srcReg
                    in
                        (newReg, codePost @ codePre)
                    end

                    fun mapDestReg(PReg n) =
                    let
                        val currentLocation = Array.sub(pregMap, n)
                        val kind = Vector.sub(pregProps, n)
                    in
                        if Vector.sub(pushVec, n)
                        then
                        let
                            (* This should not have been seen before. *)
                            val _ = case currentLocation of Unset => () | _ => raise InternalError "mapDestReg - already set"
                            val newReg = newPReg kind
                            val newContainer = newStackLoc 1
                            val () = Array.update(pregMap, n, ToStack (!stackCount, newContainer))
                            val () = pushItemToStack(NewEntry{pregNo=n})
                        in
                            (newReg, [PushValue{arg=RegisterArgument newReg, container=newContainer}])
                        end
                        else
                        let
                        (* See if we already have a number for it.  We may encounter the same preg
                           as a destination when returning the result from a conditional in which
                           case we have to use the same number.  We shouldn't have pushed it. *)
                            val newReg =
                                case currentLocation of
                                    Unset =>
                                    let
                                        val newReg = newPReg kind
                                        val () = Array.update(pregMap, n, ToPReg newReg)
                                    in
                                        newReg
                                    end
                                |   ToPReg preg => preg
                                |   ToStack _ => raise InternalError "mapDestReg - already on stack"
                        in
                            (newReg, [])
                        end
                    end
        
                    (* A work register must be a normal register. *)
                    fun mapWorkReg(PReg n) =
                    let
                        val currentLocation = Array.sub(pregMap, n)
                        val _ = Vector.sub(pushVec, n) andalso raise InternalError "mapWorkReg - MustPush"
                    in
                        case currentLocation of
                            Unset =>
                            let
                                val kind = Vector.sub(pregProps, n)
                                val newReg = newPReg kind
                                val () = Array.update(pregMap, n, ToPReg newReg)
                            in
                                newReg
                            end
                        |   ToPReg preg => preg
                        |   ToStack _ => raise InternalError "mapWorkReg - on stack"
                
                    end

                    fun mapIndexEx(NoMemIndex) = (NoMemIndex, [], [])
                    |   mapIndexEx(MemIndex1 r) =
                            let val (sreg, c1, c2) = mapSrcRegEx r in (MemIndex1 sreg, c1, c2) end
                    |   mapIndexEx(MemIndex2 r) =
                            let val (sreg, c1, c2) = mapSrcRegEx r in (MemIndex2 sreg, c1, c2) end
                    |   mapIndexEx(MemIndex4 r) =
                            let val (sreg, c1, c2) = mapSrcRegEx r in (MemIndex4 sreg, c1, c2) end
                    |   mapIndexEx(MemIndex8 r) =
                            let val (sreg, c1, c2) = mapSrcRegEx r in (MemIndex8 sreg, c1, c2) end

                    fun mapIndex index =
                    let
                        val (newIndex, codePre, codePost) = mapIndexEx index
                    in
                        (newIndex, codePost @ codePre)
                    end

                    (* Adjust a stack offset from the old state to the new state. *)
                    fun mapContainerAndStack(StackLoc{rno, size}, field) =
                    let
                        val (newStackAddr, newContainer) =
                        case Array.sub(pregMap, rno) of
                            Unset => raise InternalError "mapContainer - unset"
                        |   ToPReg _ => raise InternalError "mapContainer - ToPReg"
                        |   ToStack stackContainer => stackContainer

                        val newOffset = !stackCount-(newStackAddr+size) + field
                    in
                        (newOffset, newContainer)
                    end
        
                    (* Add an entry for an existing stack entry. *)
                    fun mapDestContainer(StackLoc{rno, size}, locn) =
                    (
                        case Array.sub(pregMap, rno) of
                            Unset =>
                            let
                                val newContainer = newStackLoc size
                                val () = Array.update(pregMap, rno, ToStack(locn, newContainer))
                            in
                                newContainer
                            end
                        |   _ => raise InternalError "mapDestContainer: already set"
                    )

                    fun mapSourceEx(RegisterArgument(PReg r)) =
                        (
                            case Array.sub(pregMap, r) of
                                Unset => raise InternalError "mapSource - unset"
                            |   ToPReg preg => (RegisterArgument preg, [], [])
                            |   ToStack(stackLoc, container as StackLoc{size, ...}) =>
                                let
                                    val sourceCache = findCachedStack r
                                    val stackLoc =
                                        StackLocation{wordOffset= !stackCount-stackLoc-size, container=container, field=0, cache=sourceCache}
                                    (* If this is cached we need to make a new cache register and copy it there. *)
                                    val cacheCode =
                                        case sourceCache of
                                            NONE => []
                                        |   SOME cacheR =>
                                            let
                                                val newCacheReg = newPReg RegPropCache
                                                val () = setStackCache(r, newCacheReg)
                                            in
                                                [CopyToCache{source=cacheR, dest=newCacheReg}]
                                            end
                                in
                                    (stackLoc, [], cacheCode)
                                end
                        )

                    |   mapSourceEx(a as AddressConstant _) = (a, [], [])
                    |   mapSourceEx(i as IntegerConstant _) = (i, [], [])

<<<<<<< HEAD
                    |   mapSourceEx(MemoryLocation{base, offset, index}) =
=======
                    |   mapSource(MemoryLocation{base as PReg breg, offset, index=NoMemIndex, cache, ...}) =
                        let
                            val (baseReg, baseCodePre, baseCodePost) = mapSrcReg base
                            (* Was the item previously cached?  If it was but the register was marked to
                               be cached we can't use a cache register. *)
                            val newCache =
                                case cache of
                                    NONE => findCachedMemory(breg, offset)
                                |   SOME (PReg c) =>
                                    if Vector.sub(pushVec, c)
                                    then NONE (* We had marked this as to be pushed - we can't use a cache here. *)
                                    else findCachedMemory(breg, offset)
                            val memLoc =
                                MemoryLocation{base=baseReg, offset=offset, index=NoMemIndex, cache=newCache}
                            val cacheCode =
                                case newCache of
                                    NONE => (removeMemoryCache(breg, offset); [])
                                |   SOME oldCacheReg =>
                                    let
                                        val newCacheReg = newPReg RegPropCache
                                        val () = setMemoryCache(breg, offset, newCacheReg)
                                    in
                                        [CopyToCache{source=oldCacheReg, dest=newCacheReg}]
                                    end
                        in
                            (memLoc, baseCodePre, baseCodePost @ cacheCode)
                        end

                    |   mapSource(MemoryLocation{base, offset, index, ...}) =
>>>>>>> e7b7e313
                        let
                            val (baseReg, baseCodePre, baseCodePost) = mapSrcRegEx base
                            val (indexValue, indexCodePre, indexCodePost) = mapIndexEx index
                        in
                            (MemoryLocation{base=baseReg, offset=offset, index=indexValue, cache=NONE}, baseCodePre @ indexCodePre,
                                baseCodePost @ indexCodePost)
                        end

                    |   mapSourceEx(StackLocation{container as StackLoc{rno, ...}, field, cache, ...}) =
                        let
                            val (newOffset, newContainer) = mapContainerAndStack(container, field)
                            (* Was the item previously cached?  If it wasn't or the cache reg has been marked
                               as "must push" we can't use a cache. *)
                            val newCache =
                                case cache of
                                    NONE => NONE
                                |   SOME (PReg c) =>
                                    if Vector.sub(pushVec, c)
                                    then NONE (* We had marked this as to be pushed - we can't use a cache here. *)
                                    else findCachedStack rno
                            val stackLoc =
                                StackLocation{wordOffset=newOffset, container=newContainer, field=field, cache=newCache}
                            val cacheCode =
                                case newCache of
                                    NONE => (removeStackCache rno; [])
                                |   SOME oldCacheReg =>
                                    let
                                        val newCacheReg = newPReg RegPropCache
                                        val () = setStackCache(rno, newCacheReg)
                                    in
                                        [CopyToCache{source=oldCacheReg, dest=newCacheReg}]
                                    end
                        in
                            (stackLoc, [], cacheCode)
                        end

                    fun mapSource src =
                    let
                        val (sourceVal, sourceCodePre, sourceCodePost) = mapSourceEx src
                    in
                        (sourceVal, sourceCodePost @ sourceCodePre)
                    end

                    (* Force a load of the source into a register if it is on the stack.
                       This is used in cases where a register or literal is allowed but not
                       a memory location. If we do load it we can cache the register. *)
                    fun mapAndLoad(source as RegisterArgument(PReg r)) =
                        let
                            val (sourceVal, sourceCodePre, sourceCodePost) = mapSourceEx source
                        in
                            case sourceVal of
                                stack as StackLocation _ =>
                                let
                                    val newReg = newPReg RegPropUntagged
                                    val newCacheReg = newPReg RegPropCache
                                    val _ = setStackCache(r, newCacheReg)
                                in
                                    (RegisterArgument newReg,
<<<<<<< HEAD
                                        CopyToCache{source=newReg, dest=newCacheReg} :: sourceCodePost @
                                            LoadArgument{source=stack, dest=newReg, kind=MoveWord} :: sourceCodePre)
=======
                                        (* Because we're doing the load here we have to perform any "post"
                                           operations immediately after it.  That's necessary if we have the same
                                           stack item twice in an instruction.  The second reference will
                                           expect the cache to be set before the reference, not after.*)
                                        CopyToCache{source=newReg, dest=newCacheReg} :: sourceCodePost @
                                            LoadArgument{source=stack, dest=newReg, kind=MoveWord} :: sourceCodePre,
                                        [])
>>>>>>> e7b7e313
                                end
                            |   _ => (sourceVal, sourceCodePost @ sourceCodePre)
                        end

                    |   mapAndLoad(StackLocation _) = raise InternalError "mapAndLoad - already a stack loc"
                    |   mapAndLoad(MemoryLocation _) = raise InternalError "mapAndLoad - already a mem loc"
                    |   mapAndLoad source = mapSource source
        
                    (* Rewrite the code, replacing any registers that need to be pushed with references to
                       the stack.  The result is built up in reverse order and then reversed. *)
                    fun pushRegisters({instr=LoadArgument{source, dest=PReg dReg, kind}, ...}, code) =
                        if Vector.sub(pushVec, dReg)
                        then (* We're going to push this. *)
                        let
                            val (sourceVal, sourceCodePre, sourceCodePost) = mapSourceEx source
                            (* If we have to push the value we don't have to first load it into a register. *)
                            val _ = case Array.sub(pregMap, dReg) of Unset => () | _ => raise InternalError "LoadArgument - already set"
                            val container = newStackLoc 1
                            val () = Array.update(pregMap, dReg, ToStack(! stackCount, container))
                            val () = pushItemToStack(NewEntry{pregNo=dReg})
                        in
                            sourceCodePost @ PushValue{arg=sourceVal, container=container} :: sourceCodePre @ code
                        end
                        else (* We're not going to push this. *)
                        let
                            val (sourceVal, sourceCodePre, sourceCodePost) = mapSource source
                            val destReg =
                                case Array.sub(pregMap, dReg) of
                                    Unset =>
                                    let
                                        val dKind = Vector.sub(pregProps, dReg)
                                        val newReg = newPReg dKind
                                        val () = Array.update(pregMap, dReg, ToPReg newReg)
                                    in
                                        newReg
                                    end
                                |   ToPReg preg => preg
                                |   ToStack _ => raise InternalError "LoadArgument - already on stack"
                            
                            (* Can we cache this?  For the moment only cache full-words.  We could very usefully
                               cache real values since they are loaded in exactly this way but just for
                               the moment don't do that. *)
                            val cacheCode =
                                case (source, kind) of
                                    (MemoryLocation{base=PReg breg, offset, index=NoMemIndex, ...}, MoveWord) =>
                                    let
                                        val newCacheReg = newPReg RegPropCache
                                        val _ = setMemoryCache(breg, offset, newCacheReg)
                                    in 
                                        [CopyToCache{source=destReg, dest=newCacheReg}]
                                    end
                                |   _ => []

                            val destCode = LoadArgument{source=sourceVal, dest=destReg, kind=kind}
                        in
<<<<<<< HEAD
                            sourceCodePost @ destCode :: sourceCodePre @ code
=======
                            cacheCode @ sourceCodePost @ destCode :: sourceCodePre @ code
>>>>>>> e7b7e313
                        end

                    |   pushRegisters({instr=StoreArgument{source, offset, base, index, kind}, ...}, code) =
                        let
                            val (loadedSource, sourceCode) = mapAndLoad source
                            (* We can't have a memory-memory store so we have to load the source if it's now on the stack. *)
                            val (baseReg, baseCode) = mapSrcReg(base)
                            val (indexValue, indexCode) = mapIndex(index)
                        in
                            StoreArgument{source=loadedSource, base=baseReg, offset=offset, index=indexValue, kind=kind} ::
                                    indexCode @ baseCode @ sourceCode @ code
                        end

                    |   pushRegisters({instr=LoadMemReg { offset, dest}, ...}, code) =
                        let
                            val (destVal, destCode) = mapDestReg dest
                        in
                            destCode @ LoadMemReg { offset=offset, dest=destVal} :: code
                        end

                    |   pushRegisters({instr=BeginFunction {regArgs, stackArgs}, ...}, code) =
                        let
                            (* Create a new container list.  The offsets begin at -numArgs. *)
                            fun newContainers(src :: srcs, offset) =
                                let
                                    val newContainer = mapDestContainer(src, offset)
                                in
                                    newContainer :: newContainers(srcs, offset+1)
                                end
                            |   newContainers _ = []

                            val newStackArgs = newContainers(stackArgs, ~ (List.length stackArgs))
                            (* Push any registers that need to be pushed. *)
                            fun pushReg((preg, rreg), (others, code)) =
                            let
                                val (newReg, newCode) = mapDestReg(preg)
                            in
                                ((newReg, rreg) :: others, newCode @ code)
                            end
                            val (newRegArgs, pushCode) = List.foldl pushReg ([], []) regArgs
                        in
                            pushCode @ BeginFunction {regArgs=newRegArgs, stackArgs=newStackArgs} :: code
                        end

                    |   pushRegisters({instr=FunctionCall{callKind, regArgs, stackArgs, dest}, ...}, code) =
                        let
                            (* It's possible that this could lead to having to spill registers in order
                               to load others.  Leave that problem for the moment. *)
                            fun loadStackArg (arg, (otherLoads, otherArgs)) =
                            let
                                val (argVal, loadCode) = mapSource arg
                            in
                                (loadCode @ otherLoads, argVal :: otherArgs)
                            end
                            val (stackArgLoads, newStackArgs) = List.foldr loadStackArg ([], []) stackArgs

                            fun loadRegArg ((arg, reg), (otherLoads, otherArgs)) =
                            let
                                val (argVal, loadCode) = mapSource arg
                            in
                                (loadCode @ otherLoads, (argVal, reg) :: otherArgs)
                            end
                            val (regArgLoads, newRegArgs) = List.foldr loadRegArg ([], []) regArgs
                            val (destVal, destCode) = mapDestReg dest
                            (* Now clear the cache table. *)
                            val () = clearCache()
                        in
                            destCode @
                                    FunctionCall{ callKind=callKind, regArgs=newRegArgs, stackArgs=newStackArgs, dest=destVal} ::
                                        regArgLoads @ stackArgLoads @ code
                        end

                    |   pushRegisters({instr=TailRecursiveCall{callKind, regArgs, stackArgs, stackAdjust, ...}, ...}, code) =
                        let
                            fun loadStackArg ({src, stack}, (otherLoads, otherArgs)) =
                            let
                                val (argVal, loadCode) = mapSource src
                            in
                                (loadCode @ otherLoads, {src=argVal, stack=stack} :: otherArgs)
                            end
                            val (stackArgLoads, newStackArgs) = List.foldr loadStackArg ([], []) stackArgs
                
                            fun loadRegArg ((arg, reg), (otherLoads, otherArgs)) =
                            let
                                val (argVal, loadCode) = mapSource arg
                            in
                                (loadCode @ otherLoads, (argVal, reg) :: otherArgs)
                            end
                            val (regArgLoads, newRegArgs) = List.foldr loadRegArg ([], []) regArgs

                            (* stackOffset is the current stack size.  We need it at the moment because codeExtended
                               doesn't have a current stack pointer. *) 
                            val newStackOffset = !stackCount
                        in
                            TailRecursiveCall{ callKind=callKind, regArgs=newRegArgs,
                                    stackArgs=newStackArgs, stackAdjust=stackAdjust, stackOffset=newStackOffset} ::
                                        regArgLoads @ stackArgLoads @ code
                        end

                    |   pushRegisters({instr=AllocateMemoryOperation{size, flags, dest, ...}, ...}, code) =
                        let
                            val (destVal, destCode) = mapDestReg dest
                        in
                            destCode @ AllocateMemoryOperation{size=size, flags=flags, dest=destVal, saveRegs=[]} :: code
                        end

                    |   pushRegisters({instr=AllocateMemoryVariable{size, dest, ...}, ...}, code) =
                        let
                            val (sizeVal, sizeCode) = mapSrcReg size
                            val (destVal, destCode) = mapDestReg dest
                        in
                            destCode @ AllocateMemoryVariable{size=sizeVal, dest=destVal, saveRegs=[]} :: sizeCode @ code
                        end

                    |   pushRegisters({instr=InitialiseMem{size, addr, init}, ...}, code) =
                        let
                            val (sizeVal, sizeCode) = mapSrcReg size
                            val (addrVal, addrCode) = mapSrcReg addr
                            val (initVal, initCode) = mapSrcReg init
                        in
                            InitialiseMem{size=sizeVal, addr=addrVal, init=initVal} :: initCode @ addrCode @ sizeCode @ code
                        end

                    |   pushRegisters({instr=InitialisationComplete, ...}, code) = InitialisationComplete :: code

                    |   pushRegisters({instr=JumpLoop{regArgs, stackArgs, checkInterrupt}, ...}, code) =
                        let
                            (* Normally JumpLoop will be the last item in a block but it is possible that we've
                               added a reset-stack after it. *)
                            fun getValues [] = ([], [], [])
                            |   getValues ((source, PReg n) :: rest) =
                                let
                                    val (otherRegArgs, otherStackArgs, otherCode) = getValues rest
                                in
                                    case Array.sub(pregMap, n) of
                                        ToPReg lReg =>
                                        let
                                            val (sourceVal, sourceCode) = mapSource source
                                        in
                                            ((sourceVal, lReg) :: otherRegArgs, otherStackArgs, sourceCode @ otherCode)
                                        end
                                    |   ToStack(stackLoc, stackC as StackLoc{size, ...}) =>
                                        let
                                            val (sourceVal, sourceCode) = mapSource source
                                            val stackOff = !stackCount - stackLoc - size
                                        in
                                            (otherRegArgs, (sourceVal, stackOff, stackC) :: otherStackArgs, sourceCode @ otherCode)
                                        end
                                    |   Unset => (* Drop it.  It's never used. Probably a unit argument. *)
                                            (otherRegArgs, otherStackArgs, otherCode)
                                end
                            val (newRegArguments, newStackArgs, sourceCode) = getValues regArgs
                            fun loadStackArg((source, _, destC), (otherLoads, otherArgs)) =
                            let
                                val (sourceVal, sourceCode) = mapSource source
                                val (newOffset, newContainer) = mapContainerAndStack(destC, 0)
                            in
                                (sourceCode @ otherLoads, (sourceVal, newOffset, newContainer) :: otherArgs)
                            end
                
                            val (stackArgLoads, oldStackArgs) = List.foldr loadStackArg ([], []) stackArgs
                            val check = case checkInterrupt of NONE => NONE | SOME _ => SOME []
                        in
                            JumpLoop{ regArgs=newRegArguments, stackArgs=oldStackArgs @ newStackArgs, checkInterrupt=check} ::
                                     sourceCode @ stackArgLoads @ code
                        end

                    |   pushRegisters({instr=RaiseExceptionPacket{packetReg}, ...}, code) =
                        let
                            val (packetVal, packetCode) = mapSrcReg packetReg
                        in
                            RaiseExceptionPacket{packetReg=packetVal} :: packetCode @ code
                        end

                    |   pushRegisters({instr=ReserveContainer{size, container}, ...}, code) =
                        let
                            val newContainer = mapDestContainer(container, !stackCount)
                            val () = pushItemToStack(OriginalEntry{stackLoc=container})
                        in
                            ReserveContainer{size=size, container=newContainer} :: code
                        end

                    |   pushRegisters({instr=LoadContainerAddress{container, dest, ...}, ...}, code) =
                        let
                            val (newStackOffset, newContainer) = mapContainerAndStack(container, 0)
                            val (destVal, destCode) = mapDestReg dest
                        in
                            destCode @ LoadContainerAddress{container=newContainer, dest=destVal, stackOffset=newStackOffset} :: code
                        end

                    |   pushRegisters({instr=IndexedCaseOperation{testReg, workReg}, ...}, code) =
                        let
                            val (srcVal, srcCode) = mapSrcReg(testReg)
                            val newWorkReg = mapWorkReg workReg
                        in
                            (* This is an unconditional branch. *)
                            IndexedCaseOperation{testReg=srcVal, workReg=newWorkReg} :: srcCode @ code
                        end

                    |   pushRegisters({instr=LockMutable{addr}, ...}, code) =
                        let
                            val (addrVal, addrCode) = mapSrcReg(addr)
                        in
                            LockMutable{addr=addrVal} :: addrCode @ code
                        end
 
                    |   pushRegisters({instr=WordComparison{arg1, arg2, ccRef}, ...}, code) =
                        let
                            (* codeExtended expects the first argument to be in a register.
                               We may be able to do something clever if the second is actually in the
                               register but for the moment just force a load. *)
                            val (loadedOp1, op1Code) = mapAndLoad arg1
                            val (op2Val, op2Code) = mapSource arg2
                        in
                            WordComparison{arg1=loadedOp1, arg2=op2Val, ccRef=ccRef} :: op2Code @ op1Code @ code
                        end

                    |   pushRegisters({instr=PushExceptionHandler{workReg}, ...}, code) =
                        let
                            val newWorkReg = mapWorkReg workReg
                            (* Add a handler entry to the stack. *)
                            val () = pushItemToStack HandlerEntry
                        in
                            PushExceptionHandler{workReg=newWorkReg} :: code
                        end

                    |   pushRegisters({instr=PopExceptionHandler{workReg, ...}, ...}, code) =
                        let
                            val newWorkReg = mapWorkReg workReg
                            (* Appears at the end of the block whose exceptions are being handled.  Delete the
                               handler and anything above it. *)
                            (* Get the state after removing the handler. *)
                            fun popContext ([], _) = raise InternalError "pushRegisters - pop handler"
                            |   popContext (HandlerEntry :: tl, new) = (tl, new-2)
                            |   popContext (OriginalEntry{stackLoc=StackLoc{size, ...}, ...} :: tl, new) = popContext(tl, new-size)
                            |   popContext (NewEntry _ :: tl, new) = popContext(tl, new-1)
                            val (newStack, nnCount) = popContext(!stack, !stackCount)
                            val () = stack := newStack
                            val oldStackPtr = ! stackCount
                            val () = stackCount := nnCount
                            (* Reset the stack to just above the two words of the handler. *)
                            val resetCode =
                                if oldStackPtr <> nnCount+2
                                then [ResetStackPtr{numWords=oldStackPtr-nnCount-2, preserveCC=false}]
                                else []
                        in
                            PopExceptionHandler{workReg=newWorkReg} :: resetCode @ code
                        end

                    |   pushRegisters({instr=BeginHandler{packetReg, workReg, ...}, ...}, code) =
                        let
                            (* Start of a handler.  The top active entry should be the handler. *)
                            val () =
                                case !stack of
                                    HandlerEntry :: tl => stack := tl
                                |   _ => raise InternalError "pushRegisters: BeginHandler"
                            val () = stackCount := !stackCount - 2
                            val newWorkReg = mapWorkReg workReg
                            val (pktReg, pktCode) = mapDestReg(packetReg)
                        in
                            pktCode @ BeginHandler{packetReg=pktReg, workReg=newWorkReg} :: code
                        end

                    |   pushRegisters({instr=ReturnResultFromFunction{resultReg, numStackArgs}, ...}, code) =
                        let
                            val (resultValue, loadResult) = mapSrcReg resultReg
                            val resetCode =
                                if !stackCount = 0 then [] else [ResetStackPtr{numWords= !stackCount, preserveCC=false}]
                        in
                            ReturnResultFromFunction{resultReg=resultValue, numStackArgs=numStackArgs} :: resetCode @ loadResult @ code
                        end

                    |   pushRegisters({instr=ArithmeticFunction{oper, resultReg, operand1, operand2, ccRef}, ...}, code) =
                        let
                            (* codeExtended expects the first argument to be in a register.
                               We may be able to do something clever if the second is actually in the
                               register but for the moment just force a load. *)
                            val (loadedOp1, op1Code) = mapAndLoad operand1
                            val (op2Val, op2Code) = mapSource operand2
                            val (destVal, destCode) = mapDestReg resultReg
                        in
                            destCode @ ArithmeticFunction{oper=oper, resultReg=destVal, operand1=loadedOp1, operand2=op2Val, ccRef=ccRef} ::
                                    op2Code @ op1Code @ code
                        end

                    |   pushRegisters({instr=TestTagBit{arg, ccRef}, ...}, code) =
                        let
                            val (sourceVal, sourceCode) = mapSource arg
                        in
                            TestTagBit{arg=sourceVal, ccRef=ccRef} :: sourceCode @ code
                        end

                    |   pushRegisters({instr=PushValue{arg, container, ...}, ...}, code) =
                        let
                            val (sourceVal, sourceCode) = mapSource arg
                            (* This was a push from a previous pass.  Treat as a container of size 1. *)
                            val newContainer = mapDestContainer(container, !stackCount)
                            val () = pushItemToStack(OriginalEntry{stackLoc=container})
                        in
                            PushValue{arg=sourceVal, container=newContainer} :: sourceCode @ code
                        end
                    
                    |   pushRegisters({instr=CopyToCache _, ...}, code) = code
                            (* This was added on a previous pass.  Discard it.  If we are going to cache this again we'll
                               add new CopyToCache instructions. *)

                    |   pushRegisters({instr=ResetStackPtr _, ...}, code) = code
                            (* Added in a previous pass - discard it. *)

                    |   pushRegisters({instr=StoreToStack{source, container, field, ...}, ...}, code) =
                        let
                            val (loadedSource, sourceCode) = mapAndLoad source
                            (* We can't have a memory-memory store so we have to load the source if it's now on the stack. *)
                            val (newOffset, newContainer) = mapContainerAndStack(container, field)
                        in
                            StoreToStack{source=loadedSource, container=newContainer, field=field, stackOffset=newOffset} ::
                                    sourceCode @ code
                        end

                    |   pushRegisters({instr=TagValue{source, dest}, ...}, code) =
                        let
                            val (sourceVal, sourceCode) = mapSrcReg source
                            val (destVal, destCode) = mapDestReg dest
                        in
                            destCode @ TagValue{source=sourceVal, dest=destVal} :: sourceCode @ code
                        end

                    |   pushRegisters({instr=UntagValue{source, dest, isSigned}, ...}, code) =
                        let
                            val (loadedSource, sourceCode) = mapAndLoad source
                            val (destVal, destCode) = mapDestReg dest
                        in
                            destCode @ UntagValue{source=loadedSource, dest=destVal, isSigned=isSigned} :: sourceCode @ code
                        end

                    |   pushRegisters({instr=LoadEffectiveAddress{base, offset, index, dest}, ...}, code) =
                        let
                            val (baseVal, baseCode) =
                                case base of
                                    NONE => (NONE, [])
                                |   SOME bReg =>
                                        let val (newBReg, regCode) = mapSrcReg(bReg) in (SOME newBReg, regCode) end
                            val (indexVal, indexCode) = mapIndex index
                            val (destVal, destCode) = mapDestReg dest
                        in
                            destCode @ LoadEffectiveAddress{base=baseVal, offset=offset, index=indexVal, dest=destVal} :: indexCode @ baseCode @ code
                        end

                    |   pushRegisters({instr=ShiftOperation{shift, resultReg, operand, shiftAmount, ccRef}, ...}, code) =
                        let
                            val (opVal, opCode) = mapSource operand
                            val (shiftVal, shiftCode) = mapSource shiftAmount
                            val (destVal, destCode) = mapDestReg resultReg
                        in
                            destCode @ ShiftOperation{shift=shift, resultReg=destVal, operand=opVal, shiftAmount=shiftVal, ccRef=ccRef} ::
                                    shiftCode @ opCode @ code
                        end

                    |   pushRegisters({instr=Multiplication{resultReg, operand1, operand2, ccRef}, ...}, code) =
                        let
                            val (op1Val, op1Code) = mapSource operand1
                            val (op2Val, op2Code) = mapSource operand2
                            val (destVal, destCode) = mapDestReg resultReg
                        in
                            destCode @ Multiplication{resultReg=destVal, operand1=op1Val, operand2=op2Val, ccRef=ccRef} :: op2Code @ op1Code @ code
                        end

                    |   pushRegisters({instr=Division{isSigned, dividend, divisor, quotient, remainder}, ...}, code) =
                        let
                            val (dividendVal, dividendCode) = mapSrcReg dividend
                            val (divisorVal, divisorCode) = mapSource divisor
                            val (quotVal, quotCode) = mapDestReg quotient
                            val (remVal, remCode) = mapDestReg remainder
                        in
                            remCode @ quotCode @
                                    Division{isSigned=isSigned, dividend=dividendVal, divisor=divisorVal, quotient=quotVal, remainder=remVal} ::
                                        divisorCode @ dividendCode @ code
                        end

                    |   pushRegisters({instr=AtomicExchangeAndAdd{base, source}, ...}, code) =
                        let
                            val (baseVal, baseCode) = mapSrcReg(base)
                            val (sourceVal, sourceCode) = mapSrcReg source
                            (* The "source" is also a result and must be in a register.  It's an untagged reg
                               so it shouldn't have been marked as to be pushed. *)
                            val _ = case sourceCode of [] => () | _ => raise InternalError "pushRegisters - AtomicExchangeAndAdd"
                        in
                            AtomicExchangeAndAdd{base=baseVal, source=sourceVal} :: baseCode @ code
                        end

                    |   pushRegisters({instr=BoxValue{boxKind, source, dest, ...}, ...}, code) =
                        let
                            val (sourceVal, sourceCode) = mapSrcReg source
                            val (destVal, destCode) = mapDestReg dest
                        in
                            destCode @ BoxValue{boxKind=boxKind, source=sourceVal, dest=destVal, saveRegs=[]} :: sourceCode @ code
                        end

                    |   pushRegisters({instr=CompareByteVectors{vec1Addr, vec2Addr, length, ccRef}, ...}, code) =
                        let
                            val (vec1Val, vec1Code) = mapSrcReg vec1Addr
                            val (vec2Val, vec2Code) = mapSrcReg vec2Addr
                            val (lengthVal, lengthCode) = mapSrcReg length
                        in
                            CompareByteVectors{vec1Addr=vec1Val, vec2Addr=vec2Val, length=lengthVal, ccRef=ccRef} ::
                                    lengthCode @ vec2Code @ vec1Code @ code
                        end

                    |   pushRegisters({instr=BlockMove{srcAddr, destAddr, length, isByteMove}, ...}, code) =
                        let
                            val (srcVal, srcCode) = mapSrcReg srcAddr
                            val (destVal, destCode) = mapSrcReg destAddr
                            val (lengthVal, lengthCode) = mapSrcReg length
                        in
                            BlockMove{srcAddr=srcVal, destAddr=destVal, length=lengthVal, isByteMove=isByteMove} ::
                                    lengthCode @ destCode @ srcCode @ code
                        end

                    |   pushRegisters({instr=CompareFloatingPt{arg1, arg2, ccRef}, ...}, code) =
                        let
                            val (arg1Val, arg1Code) = mapSource arg1
                            val (arg2Val, arg2Code) = mapSource arg2
                        in
                            CompareFloatingPt{arg1=arg1Val, arg2=arg2Val, ccRef=ccRef} :: arg2Code @ arg1Code @ code
                        end

                    |   pushRegisters({instr=X87FPGetCondition{dest, ccRef}, ...}, code) =
                        let
                            val (destVal, destCode) = mapDestReg dest
                        in
                            destCode @ X87FPGetCondition{dest=destVal, ccRef=ccRef} :: code
                        end

                    |   pushRegisters({instr=X87FPArith{opc, resultReg, arg1, arg2}, ...}, code) =
                        let
                            val (arg1Val, arg1Code) = mapSource arg1
                            val (arg2Val, arg2Code) = mapSource arg2
                            val (destVal, destCode) = mapDestReg resultReg
                        in
                            destCode @ X87FPArith{opc=opc, resultReg=destVal, arg1=arg1Val, arg2=arg2Val} ::
                                    arg2Code @ arg1Code @ code
                        end
    
                    |   pushRegisters({instr=X87FPUnaryOps{fpOp, dest, source}, ...}, code) =
                        let
                            val (sourceVal, sourceCode) = mapSource source
                            val (destVal, destCode) = mapDestReg dest
                        in
                            destCode @ X87FPUnaryOps{fpOp=fpOp, dest=destVal, source=sourceVal} :: sourceCode @ code
                        end

                    |   pushRegisters({instr=FloatFixedInt{dest, source}, ...}, code) =
                        let
                            val (sourceVal, sourceCode) = mapSource source
                            val (destVal, destCode) = mapDestReg dest
                        in
                            destCode @ FloatFixedInt{dest=destVal, source=sourceVal} :: sourceCode @ code
                        end
    
                    |   pushRegisters({instr=SSE2FPArith{opc, resultReg, arg1, arg2}, ...}, code) =
                        let
                            val (arg1Val, arg1Code) = mapSource arg1
                            val (arg2Val, arg2Code) = mapSource arg2
                            val (destVal, destCode) = mapDestReg resultReg
                        in
                            destCode @ SSE2FPArith{opc=opc, resultReg=destVal, arg1=arg1Val, arg2=arg2Val} ::
                                    arg2Code @ arg1Code @ code
                        end
        

                    (* Clear the cache unless we have only one predecessor. *)
                    val () =
                        (*case asub blockRefs blockNo of
                            [_] => ()
                        |   _ => *)clearCache()
                    (* We can't adjust the stack at this point. *)
                    local
                        fun doPush(instr as {kill, ...}, code) =
                        let
                            val newCode = pushRegisters(instr, code)
                            (* Can we pop the stack? *)
                            val stackReset =
                                case setToList kill of
                                    [] => []
                                |   killList =>
                                    let
                                        (* See if any of the kill items are at the top of the stack.
                                           If they are we can pop them and perhaps items we've
                                           previously marked for deletion but not been able to pop. *)
                                        val oldStack = !stackCount
                                        fun checkAndAdd(r, output) =
                                            case Array.sub(pregMap, r) of
                                                ToStack(stackLoc, StackLoc{size, ...}) =>
                                                    if stackLoc < 0
                                                    then r :: output (* We can have arguments and return address. *)
                                                    else if !stackCount = stackLoc+size
                                                    then
                                                    (
                                                        stack := tl (!stack);
                                                        stackCount := stackLoc;
                                                        output
                                                    )
                                                    else r :: output
                                            |   _ => r :: output
                                        val toAdd = List.foldl checkAndAdd [] killList
                                        fun reprocess list =
                                        let
                                            val prevStack = !stackCount
                                            val outlist = List.foldl checkAndAdd [] list
                                        in
                                            if !stackCount = prevStack
                                            then list
                                            else reprocess outlist
                                        end
                                        val () =
                                            if !stackCount = oldStack
                                            then deletedItems := toAdd @ !deletedItems
                                            else deletedItems := reprocess(toAdd @ !deletedItems)
                                    in
                                        if !stackCount = oldStack then []
                                        else [ResetStackPtr{numWords=oldStack - !stackCount, preserveCC=true (* In case*)}]
                                    end
                        in
                            stackReset @ newCode
                        end
                    in
                        val codeResult = List.foldl doPush [] block
                    end
                    
                    val outputCount = ! stackCount
                    (* Remember these.  They will be the inputs for all the successors. *)
                    val stateResult = { stackCount= outputCount, stack= !stack }
                    
                    (* Process the successor.  If we need a stack adjustment this will require
                       an adjustment block.  TODO: We could put a pre-adjustment if we only have one
                       branch to this block. *)
                    fun matchStacks targetBlock =
                    let
                        (* Process the destination.  If it hasn't been processed. *)
                        val {expectedInput, ...} = processBlocks(targetBlock, stateResult)
                    in
                        if expectedInput = outputCount
                        then targetBlock
                        else
                        let
                            val _ = outputCount > expectedInput orelse raise InternalError "adjustStack"
                            val adjustCode = [ResetStackPtr{numWords=outputCount-expectedInput, preserveCC=true (* For the moment *)}]
                            val newBlock = BasicBlock{block=adjustCode, flow=Unconditional targetBlock}
                            val newBlockNo = !blockCounter before blockCounter := !blockCounter+1
                            val () = extraBlocks := newBlock :: !extraBlocks
                        in
                            newBlockNo
                        end
                    end
                    
                    val (finalCode, newFlow) =
                        case flow of
                            ExitCode => (codeResult, ExitCode)
                        
                        |   Unconditional m =>
                            let
                                (* Process the block.  Since we're making an unconditional jump
                                   we can include any stack adjustment needed to match the
                                   destination in here.  In particular this includes loops. *)
                                val {expectedInput, reqCC} = processBlocks(m, stateResult)
                                val resultCode =
                                    if expectedInput = outputCount
                                    then codeResult
                                    else ResetStackPtr{numWords=outputCount-expectedInput, preserveCC=reqCC} :: codeResult
                            in
                                (resultCode, Unconditional m)
                            end

                            (* For any of these, if we need to adjust the stack we have to add an
                               adjustment block. *)
                        |   Conditional {trueJump, falseJump, ccRef, condition} =>
                            (codeResult,
                                Conditional{trueJump=matchStacks trueJump, falseJump=matchStacks falseJump,
                                    ccRef=ccRef, condition=condition})
                        
                        |   SetHandler{ handler, continue } =>
                            (codeResult, SetHandler{ handler=matchStacks handler, continue=matchStacks continue})
                        
                        |   IndexedBr cases => (codeResult, IndexedBr(map matchStacks cases))
                        
                        |   u as UnconditionalHandle _ => (codeResult, u)
                        
                        |   c as ConditionalHandle{ continue, ... } =>
                            let
                                (* As for unconditional branch *)
                                val {expectedInput, reqCC} = processBlocks(continue, stateResult)
                                val resultCode =
                                    if expectedInput = outputCount
                                    then codeResult
                                    else ResetStackPtr{numWords=outputCount-expectedInput, preserveCC=reqCC} :: codeResult
                            in
                                (resultCode, c)
                            end
                    val () =
                        Array.update(resultBlocks, blockNo, BasicBlock{block=List.rev finalCode, flow=newFlow})
                in
                    { expectedInput=newSp, reqCC=requiresCC} (* Return our input stack size. *)
                end
        in
            val _ = processBlocks(0, {stack=[], stackCount=0})
        end

        (* Put together the result code and blocks. *)
        val resultBlocks = Array.vector resultBlocks
        
        (* Add any extra blocks to the result. *)
        val finalResult =
            case !extraBlocks of
                [] => resultBlocks
            |   blocks => Vector.concat[resultBlocks, Vector.fromList(List.rev blocks)]
        
        val pregProperties = Vector.fromList(List.rev(! pregPropList))
    in
        {code=finalResult, pregProps=pregProperties, maxStack= !maxStack}
    end

    structure Sharing =
    struct
        type x86ICode = x86ICode
        and preg = preg
        and intSet = intSet
        and extendedBasicBlock = extendedBasicBlock
        and basicBlock = basicBlock
        and regProperty = regProperty
    end
end;<|MERGE_RESOLUTION|>--- conflicted
+++ resolved
@@ -375,12 +375,9 @@
                     |   mapSourceEx(a as AddressConstant _) = (a, [], [])
                     |   mapSourceEx(i as IntegerConstant _) = (i, [], [])
 
-<<<<<<< HEAD
-                    |   mapSourceEx(MemoryLocation{base, offset, index}) =
-=======
-                    |   mapSource(MemoryLocation{base as PReg breg, offset, index=NoMemIndex, cache, ...}) =
-                        let
-                            val (baseReg, baseCodePre, baseCodePost) = mapSrcReg base
+                    |   mapSourceEx(MemoryLocation{base as PReg breg, offset, index=NoMemIndex, cache, ...}) =
+                        let
+                            val (baseReg, baseCodePre, baseCodePost) = mapSrcRegEx base
                             (* Was the item previously cached?  If it was but the register was marked to
                                be cached we can't use a cache register. *)
                             val newCache =
@@ -406,8 +403,7 @@
                             (memLoc, baseCodePre, baseCodePost @ cacheCode)
                         end
 
-                    |   mapSource(MemoryLocation{base, offset, index, ...}) =
->>>>>>> e7b7e313
+                    |   mapSourceEx(MemoryLocation{base, offset, index, ...}) =
                         let
                             val (baseReg, baseCodePre, baseCodePost) = mapSrcRegEx base
                             val (indexValue, indexCodePre, indexCodePost) = mapIndexEx index
@@ -466,18 +462,8 @@
                                     val _ = setStackCache(r, newCacheReg)
                                 in
                                     (RegisterArgument newReg,
-<<<<<<< HEAD
                                         CopyToCache{source=newReg, dest=newCacheReg} :: sourceCodePost @
                                             LoadArgument{source=stack, dest=newReg, kind=MoveWord} :: sourceCodePre)
-=======
-                                        (* Because we're doing the load here we have to perform any "post"
-                                           operations immediately after it.  That's necessary if we have the same
-                                           stack item twice in an instruction.  The second reference will
-                                           expect the cache to be set before the reference, not after.*)
-                                        CopyToCache{source=newReg, dest=newCacheReg} :: sourceCodePost @
-                                            LoadArgument{source=stack, dest=newReg, kind=MoveWord} :: sourceCodePre,
-                                        [])
->>>>>>> e7b7e313
                                 end
                             |   _ => (sourceVal, sourceCodePost @ sourceCodePre)
                         end
@@ -492,18 +478,18 @@
                         if Vector.sub(pushVec, dReg)
                         then (* We're going to push this. *)
                         let
-                            val (sourceVal, sourceCodePre, sourceCodePost) = mapSourceEx source
+                            val (sourceVal, sourceCode) = mapSource source
                             (* If we have to push the value we don't have to first load it into a register. *)
                             val _ = case Array.sub(pregMap, dReg) of Unset => () | _ => raise InternalError "LoadArgument - already set"
                             val container = newStackLoc 1
                             val () = Array.update(pregMap, dReg, ToStack(! stackCount, container))
                             val () = pushItemToStack(NewEntry{pregNo=dReg})
                         in
-                            sourceCodePost @ PushValue{arg=sourceVal, container=container} :: sourceCodePre @ code
+                            PushValue{arg=sourceVal, container=container} :: sourceCode @ code
                         end
                         else (* We're not going to push this. *)
                         let
-                            val (sourceVal, sourceCodePre, sourceCodePost) = mapSource source
+                            val (sourceVal, sourceCodePre, sourceCodePost) = mapSourceEx source
                             val destReg =
                                 case Array.sub(pregMap, dReg) of
                                     Unset =>
@@ -533,11 +519,7 @@
 
                             val destCode = LoadArgument{source=sourceVal, dest=destReg, kind=kind}
                         in
-<<<<<<< HEAD
-                            sourceCodePost @ destCode :: sourceCodePre @ code
-=======
                             cacheCode @ sourceCodePost @ destCode :: sourceCodePre @ code
->>>>>>> e7b7e313
                         end
 
                     |   pushRegisters({instr=StoreArgument{source, offset, base, index, kind}, ...}, code) =
