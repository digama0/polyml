--- conflicted
+++ resolved
@@ -1,9 +1,5 @@
 (*
-<<<<<<< HEAD
     Copyright (c) 2012,13,16,18-19 David C.J. Matthews
-=======
-    Copyright (c) 2012,13,16,18,19 David C.J. Matthews
->>>>>>> 03c494fd
 
     This library is free software; you can redistribute it and/or
     modify it under the terms of the GNU Lesser General Public
