--- conflicted
+++ resolved
@@ -2336,18 +2336,8 @@
     end (* codegen *)
 
     fun gencodeLambda(lambda as { name, body, argTypes, localCount, ...}:bicLambdaForm, parameters, closure) =
-<<<<<<< HEAD
         codegen (body, name, closure, List.length argTypes, localCount, parameters)
-        handle Fallback s =>
-        (
-            Pretty.getSimplePrinter(parameters, []) ("TODO: " ^ s ^ "\n");
-            FallBackCG.gencodeLambda(lambda, parameters, closure)
-        )
-=======
-    if (*false andalso*) Debug.getParameter Debug.compilerDebugTag parameters = 0
-    then FallBackCG.gencodeLambda(lambda, parameters, closure)
-    else codegen (body, name, closure, List.length argTypes, localCount, parameters)
->>>>>>> 5dfd8f56
+
 
     structure Foreign = Arm64Foreign
 
