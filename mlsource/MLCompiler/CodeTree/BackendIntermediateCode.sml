--- conflicted
+++ resolved
@@ -86,17 +86,13 @@
         |   LargeWordShift of shiftOperations
         |   RealComparison of testConditions * precision
         |   RealArith of arithmeticOperations * precision
-<<<<<<< HEAD
+        |   PointerEq
         |   FreeCStack
 
         and nullaryOps =
             GetCurrentThreadId
         |   CheckRTSException
 
-=======
-        |   PointerEq
-        
->>>>>>> 7e214665
         fun unaryRepr NotBoolean = "NotBoolean"
         |   unaryRepr IsTaggedValue = "IsTaggedValue"
         |   unaryRepr MemoryCellLength = "MemoryCellLength"
@@ -131,14 +127,11 @@
         |   binaryRepr (LargeWordShift shiftOp) =  (shiftRepr shiftOp) ^ "LargeWord"
         |   binaryRepr (RealComparison (test, prec)) = "Test" ^ testRepr test ^ precRepr prec
         |   binaryRepr (RealArith (arithOp, prec)) = arithRepr arithOp ^ precRepr prec
-<<<<<<< HEAD
+        |   binaryRepr PointerEq = "PointerEq"
         |   binaryRepr FreeCStack = "FreeCStack"
         
         and nullaryRepr GetCurrentThreadId = "GetCurrentThreadId"
         |   nullaryRepr CheckRTSException = "CheckRTSException"
-=======
-        |   binaryRepr PointerEq = "PointerEq"
->>>>>>> 7e214665
         
         and testRepr TestEqual          = "Equal"
         |   testRepr TestLess           = "Less"
