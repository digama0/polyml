(*
    Copyright (c) 2012, 2016-20 David C.J. Matthews

    This library is free software; you can redistribute it and/or
    modify it under the terms of the GNU Lesser General Public
    License version 2.1 as published by the Free Software Foundation.
    
    This library is distributed in the hope that it will be useful,
    but WITHOUT ANY WARRANTY; without even the implied warranty of
    MERCHANTABILITY or FITNESS FOR A PARTICULAR PURPOSE.  See the GNU
    Lesser General Public License for more details.
    
    You should have received a copy of the GNU Lesser General Public
    License along with this library; if not, write to the Free Software
    Foundation, Inc., 51 Franklin St, Fifth Floor, Boston, MA  02110-1301  USA
*)

(* Intermediate code tree for the back end of the compiler. *)

structure BackendIntermediateCode: BackendIntermediateCodeSig =
struct
    open Address
    
    structure BuiltIns =
    struct
        datatype testConditions =
            TestEqual
        |   TestLess
        |   TestLessEqual
        |   TestGreater
        |   TestGreaterEqual
        |   TestUnordered (* Reals only. *)

        datatype arithmeticOperations =
            ArithAdd
        |   ArithSub
        |   ArithMult
        |   ArithQuot
        |   ArithRem
        |   ArithDiv
        |   ArithMod

        datatype logicalOperations =
            LogicalAnd
        |   LogicalOr
        |   LogicalXor
    
        datatype shiftOperations =
            ShiftLeft
        |   ShiftRightLogical
        |   ShiftRightArithmetic

        datatype unaryOps =
            NotBoolean
        |   IsTaggedValue
        |   MemoryCellLength
        |   MemoryCellFlags
        |   ClearMutableFlag
        |   AtomicIncrement
        |   AtomicDecrement
        |   AtomicReset
        |   LongWordToTagged
        |   SignedToLongWord
        |   UnsignedToLongWord
        |   RealAbs of precision
        |   RealNeg of precision
        |   RealFixedInt of precision
        |   FloatToDouble
        |   DoubleToFloat of IEEEReal.rounding_mode option
        |   RealToInt of precision * IEEEReal.rounding_mode
        |   TouchAddress

        and precision = PrecSingle | PrecDouble

        and binaryOps =
            WordComparison of { test: testConditions, isSigned: bool }
        |   FixedPrecisionArith of arithmeticOperations
        |   WordArith of arithmeticOperations
        |   WordLogical of logicalOperations
        |   WordShift of shiftOperations
        |   AllocateByteMemory
        |   LargeWordComparison of testConditions
        |   LargeWordArith of arithmeticOperations
        |   LargeWordLogical of logicalOperations
        |   LargeWordShift of shiftOperations
        |   RealComparison of testConditions * precision
        |   RealArith of arithmeticOperations * precision
<<<<<<< HEAD

        and nullaryOps =
            GetCurrentThreadId
        |   CheckRTSException

=======
        |   PointerEq
        
>>>>>>> f54aa412
        fun unaryRepr NotBoolean = "NotBoolean"
        |   unaryRepr IsTaggedValue = "IsTaggedValue"
        |   unaryRepr MemoryCellLength = "MemoryCellLength"
        |   unaryRepr MemoryCellFlags = "MemoryCellFlags"
        |   unaryRepr ClearMutableFlag = "ClearMutableFlag"
        |   unaryRepr AtomicIncrement = "AtomicIncrement"
        |   unaryRepr AtomicDecrement = "AtomicDecrement"
        |   unaryRepr AtomicReset = "AtomicReset"
        |   unaryRepr LongWordToTagged = "LongWordToTagged"
        |   unaryRepr SignedToLongWord = "SignedToLongWord"
        |   unaryRepr UnsignedToLongWord = "UnsignedToLongWord"
        |   unaryRepr (RealAbs prec) = "RealAbs" ^ precRepr prec
        |   unaryRepr (RealNeg prec) = "RealNeg" ^ precRepr prec
        |   unaryRepr (RealFixedInt prec) = "RealFixedInt" ^ precRepr prec
        |   unaryRepr FloatToDouble = "FloatToDouble"
        |   unaryRepr (DoubleToFloat NONE) = "DoubleToFloat"
        |   unaryRepr (DoubleToFloat (SOME mode)) = "DoubleToFloat" ^ rndModeRepr mode
        |   unaryRepr (RealToInt (prec, mode)) = "RealToInt" ^ precRepr prec ^ rndModeRepr mode
        |   unaryRepr TouchAddress = "TouchAddress"

        and binaryRepr (WordComparison{test, isSigned}) =
                "Test" ^ (testRepr test) ^ (if isSigned then "Signed" else "Unsigned")
        |   binaryRepr (FixedPrecisionArith arithOp) = (arithRepr arithOp) ^ "Fixed"
        |   binaryRepr (WordArith arithOp) =  (arithRepr arithOp) ^ "Word"
        |   binaryRepr (WordLogical logOp) =  (logicRepr logOp) ^ "Word"
        |   binaryRepr (WordShift shiftOp) =  (shiftRepr shiftOp) ^ "Word"
        |   binaryRepr AllocateByteMemory = "AllocateByteMemory"
        |   binaryRepr (LargeWordComparison test) = "Test" ^ (testRepr test) ^ "LargeWord"
        |   binaryRepr (LargeWordArith arithOp) =  (arithRepr arithOp) ^ "LargeWord"
        |   binaryRepr (LargeWordLogical logOp) =  (logicRepr logOp) ^ "LargeWord"
        |   binaryRepr (LargeWordShift shiftOp) =  (shiftRepr shiftOp) ^ "LargeWord"
        |   binaryRepr (RealComparison (test, prec)) = "Test" ^ testRepr test ^ precRepr prec
        |   binaryRepr (RealArith (arithOp, prec)) = arithRepr arithOp ^ precRepr prec
        |   binaryRepr PointerEq = "PointerEq"
        
        and nullaryRepr GetCurrentThreadId = "GetCurrentThreadId"
        |   nullaryRepr CheckRTSException = "CheckRTSException"
        
        and testRepr TestEqual          = "Equal"
        |   testRepr TestLess           = "Less"
        |   testRepr TestLessEqual      = "LessEqual"
        |   testRepr TestGreater        = "Greater"
        |   testRepr TestGreaterEqual   = "GreaterEqual"
        |   testRepr TestUnordered      = "Unordered"
        
        and arithRepr ArithAdd          = "Add"
        |   arithRepr ArithSub          = "Sub"
        |   arithRepr ArithMult         = "Mult"
        |   arithRepr ArithQuot         = "Quot"
        |   arithRepr ArithRem          = "Rem"
        |   arithRepr ArithDiv          = "Div"
        |   arithRepr ArithMod          = "Mod"

        and logicRepr LogicalAnd        = "And"
        |   logicRepr LogicalOr         = "Or"
        |   logicRepr LogicalXor        = "Xor"
        
        and shiftRepr ShiftLeft         = "Left"
        |   shiftRepr ShiftRightLogical = "RightLogical"
        |   shiftRepr ShiftRightArithmetic = "RightArithmetic"
        
        and precRepr PrecSingle         = "Single"
        |   precRepr PrecDouble         = "Double"

        and rndModeRepr IEEEReal.TO_NEAREST = "Round"
        |   rndModeRepr IEEEReal.TO_NEGINF = "Down"
        |   rndModeRepr IEEEReal.TO_POSINF = "Up"
        |   rndModeRepr IEEEReal.TO_ZERO = "Trunc"

    end

    datatype argumentType =
        GeneralType
    |   DoubleFloatType
    |   SingleFloatType

    datatype backendIC =
        BICNewenv of bicCodeBinding list * backendIC (* Set of bindings with an expression. *)

    |   BICConstnt of machineWord * Universal.universal list (* Load a constant *)

    |   BICExtract of bicLoadForm (* Get a local variable, an argument or a closure value *)

    |   BICField of {base: backendIC, offset: int }
         (* Load a field from a tuple or record *)
    
    |   BICEval of (* Evaluate a function with an argument list. *)
        {
            function:  backendIC,
            argList:   (backendIC * argumentType) list,
            resultType: argumentType
        }

        (* Built-in functions. *)
    |   BICNullary of {oper: BuiltIns.nullaryOps}
    |   BICUnary of {oper: BuiltIns.unaryOps, arg1: backendIC}
    |   BICBinary of {oper: BuiltIns.binaryOps, arg1: backendIC, arg2: backendIC}
    
    |   BICArbitrary of
            {oper: BuiltIns.arithmeticOperations, shortCond: backendIC, arg1: backendIC, arg2: backendIC, longCall: backendIC}

    |   BICLambda of bicLambdaForm (* Lambda expressions. *)

    |   BICCond of backendIC * backendIC * backendIC (* If-then-else expression *)

    |   BICCase of (* Case expressions *)
        {
            cases   : backendIC option list, (* NONE means "jump to the default". *)
            test    : backendIC,
            default : backendIC,
            isExhaustive: bool,
            firstIndex: word
        }
    
    |   BICBeginLoop of (* Start of tail-recursive inline function. *)
        { loop: backendIC, arguments: (bicSimpleBinding * argumentType) list }

    |   BICLoop of (backendIC * argumentType) list (* Jump back to start of tail-recursive function. *)

    |   BICRaise of backendIC (* Raise an exception *)

    |   BICHandle of (* Exception handler. *) { exp: backendIC, handler: backendIC, exPacketAddr: int }

    |   BICTuple of backendIC list (* Tuple *)

    |   BICSetContainer of (* Copy a tuple to a container. *)
        {
            container: backendIC,
            tuple:     backendIC,
            filter:    BoolVector.vector
        }
    
    |   BICLoadContainer of {base: backendIC, offset: int } 

    |   BICTagTest of { test: backendIC, tag: word, maxTag: word }
    
    |   BICLoadOperation of { kind: loadStoreKind, address: bicAddress }
    
    |   BICStoreOperation of { kind: loadStoreKind, address: bicAddress, value: backendIC }
    
    |   BICBlockOperation of
            { kind: blockOpKind, sourceLeft: bicAddress, destRight: bicAddress, length: backendIC }

    |   BICAllocateWordMemory of {numWords: backendIC, flags: backendIC, initial: backendIC}

    and bicCodeBinding =
        BICDeclar  of bicSimpleBinding (* Make a local declaration or push an argument *)
    |   BICRecDecs of { addr: int, lambda: bicLambdaForm } list (* Set of mutually recursive declarations. *)
    |   BICNullBinding of backendIC (* Just evaluate the expression and discard the result. *)
    |   BICDecContainer of { addr: int, size: int } (* Create a container for a tuple on the stack. *)

    and caseType =
        CaseWord        (* Word or fixed-precision integer. *)
    |   CaseTag of word

    and bicLoadForm =
        BICLoadLocal of int (* Local binding *)
    |   BICLoadArgument of int (* Argument - 0 is first arg etc.*)
    |   BICLoadClosure of int (* Closure - 0 is first closure item etc *)
    |   BICLoadRecursive (* Recursive call *)

    and loadStoreKind =
        LoadStoreMLWord of {isImmutable: bool} (* Load/Store an ML word in an ML word cell. *)
    |   LoadStoreMLByte of {isImmutable: bool} (* Load/Store a byte, tagging and untagging as appropriate, in an ML byte cell. *)
    |   LoadStoreC8         (* Load/Store C values - The base address is a boxed SysWord.word value. *)
    |   LoadStoreC16
    |   LoadStoreC32
    |   LoadStoreC64
    |   LoadStoreCFloat
    |   LoadStoreCDouble
    |   LoadStoreUntaggedUnsigned

    and blockOpKind =
        BlockOpMove of {isByteMove: bool}
    |   BlockOpEqualByte
    |   BlockOpCompareByte

    withtype bicSimpleBinding = 
    { (* Declare a value or push an argument. *)
        value:      backendIC,
        addr:       int
    }

    and bicLambdaForm =
    { (* Lambda expressions. *)
        body          : backendIC,
        name          : string,
        closure       : bicLoadForm list,
        argTypes      : argumentType list,
        resultType    : argumentType,
        localCount    : int,
        heapClosure   : bool
    }

    and bicAddress =
        (* Address form used in loads, store and block operations.  The base is an ML
           address if this is to/from ML memory or a (boxed) SysWord.word if it is
           to/from C memory.  The index is a value in units of the size of the item
           being loaded/stored and the offset is always in bytes. *)
        {base: backendIC, index: backendIC option, offset: word}

    structure CodeTags =
    struct
        open Universal
        val tupleTag: universal list list tag = tag()

        fun splitProps _ [] = (NONE, [])
        |   splitProps tag (hd::tl) =
                if Universal.tagIs tag hd
                then (SOME hd, tl)
                else let val (p, l) = splitProps tag tl in (p, hd :: l) end

        fun mergeTupleProps(p, []) = p
        |   mergeTupleProps([], p) = p
        |   mergeTupleProps(m, n) =
            (
                case (splitProps tupleTag m, splitProps tupleTag n) of
                    ((SOME mp, ml), (SOME np, nl)) =>
                    let
                        val mpl = Universal.tagProject tupleTag mp
                        and npl = Universal.tagProject tupleTag np
                        val merge = ListPair.mapEq mergeTupleProps (mpl, npl)
                    in
                        Universal.tagInject tupleTag merge :: (ml @ nl)
                    end
                |   _ => m @ n
            )
    end
    
    fun loadStoreKindRepr(LoadStoreMLWord {isImmutable=true}) = "MLWordImmutable"
    |   loadStoreKindRepr(LoadStoreMLWord {isImmutable=false}) = "MLWord"
    |   loadStoreKindRepr(LoadStoreMLByte {isImmutable=true}) = "MLByteImmutable"
    |   loadStoreKindRepr(LoadStoreMLByte {isImmutable=false}) = "MLByte"
    |   loadStoreKindRepr LoadStoreC8 = "C8Bit"
    |   loadStoreKindRepr LoadStoreC16 = "C16Bit"
    |   loadStoreKindRepr LoadStoreC32 = "C32Bit"
    |   loadStoreKindRepr LoadStoreC64 = "C64Bit"
    |   loadStoreKindRepr LoadStoreCFloat = "CFloat"
    |   loadStoreKindRepr LoadStoreCDouble = "CDouble"
    |   loadStoreKindRepr LoadStoreUntaggedUnsigned = "MLWordUntagged"

    fun blockOpKindRepr (BlockOpMove{isByteMove=false}) = "MoveWord"
    |   blockOpKindRepr (BlockOpMove{isByteMove=true}) = "MoveByte"
    |   blockOpKindRepr BlockOpEqualByte = "EqualByte"
    |   blockOpKindRepr BlockOpCompareByte = "CompareByte"

    open Pretty

    fun pList ([]: 'b list, _: string, _: 'b->pretty) = []
    |   pList ([h],    _, disp) = [disp h]
    |   pList (h::t, sep, disp) =
        PrettyBlock (0, false, [],
            [
                disp h,
                PrettyBreak (0, 0),
                PrettyString sep
            ]
        ) ::
        PrettyBreak (1, 0) ::
        pList (t, sep, disp)

    fun pretty (pt : backendIC) : pretty =
    let
        
        fun printList(start, lst, sep) : pretty =
            PrettyBlock (1, true, [],
                PrettyString (start ^ "(") ::
                pList(lst, sep, pretty) @
                [ PrettyBreak (0, 0), PrettyString (")") ]
            )

        fun prettyArgType GeneralType = PrettyString "G"
        |   prettyArgType DoubleFloatType = PrettyString "D"
        |   prettyArgType SingleFloatType = PrettyString "F"
        
        fun prettyArg (c, t) =
                PrettyBlock(1, false, [], [pretty c, PrettyBreak (1, 0), prettyArgType t])

        fun prettyArgs(start, lst, sep) : pretty =
            PrettyBlock (1, true, [],
                PrettyString (start ^ "(") ::
                pList(lst, sep, prettyArg) @
                [ PrettyBreak (0, 0), PrettyString (")") ]
            )

        fun prettyAddress({base, index, offset}: bicAddress): pretty =
        let
        in
            PrettyBlock (1, true, [],
                [
                    PrettyString "[", PrettyBreak (0, 3),
                    pretty base,
                    PrettyBreak (0, 0), PrettyString ",", PrettyBreak (1, 0), 
                    case index of NONE => PrettyString "-" | SOME i => pretty i,
                    PrettyBreak (0, 0), PrettyString ",", PrettyBreak (1, 0),
                    PrettyString(Word.toString offset), PrettyBreak (0, 0), PrettyString "]"
                ])
        end

    in
        case pt of
            BICEval {function, argList, resultType} =>
            let
                val prettyArgs =
                    PrettyBlock (1, true, [],
                        PrettyString ("$(") ::
                        pList(argList, ",", prettyArg) @
                        [ PrettyBreak (0, 0), PrettyString (")") ]
                    )
            in
                PrettyBlock (3, false, [],
                    [ pretty function, PrettyBreak(1, 0), prettyArgType resultType, PrettyBreak(1, 0), prettyArgs ]
                )
            end

        |   BICUnary { oper, arg1 } =>
                PrettyBlock (3, false, [],
                    [ PrettyString(BuiltIns.unaryRepr oper), PrettyBreak(1, 0), printList("", [arg1], ",") ]
                )

        |   BICBinary { oper, arg1, arg2 } =>
                PrettyBlock (3, false, [],
                    [ PrettyString(BuiltIns.binaryRepr oper), PrettyBreak(1, 0), printList("", [arg1, arg2], ",") ]
                )

        |   BICNullary { oper } => PrettyString(BuiltIns.nullaryRepr oper)

        |   BICArbitrary { oper, shortCond, arg1, arg2, longCall } =>
                PrettyBlock (3, false, [],
                    [ PrettyString(BuiltIns.arithRepr oper), PrettyBreak(1, 0),
                        printList("", [shortCond, arg1, arg2, longCall], ",") ]
                )

        |   BICAllocateWordMemory { numWords, flags, initial } =>
                PrettyBlock (3, false, [],
                    [ PrettyString "AllocateWordMemory", PrettyBreak(1, 0), printList("", [numWords, flags, initial], ",") ]
                )

        |   BICExtract (BICLoadLocal addr) =>
            let
                val str : string =
                    concat ["LOCAL(", Int.toString addr, ")"]
            in
                PrettyString str
            end
         
        |   BICExtract (BICLoadArgument addr) =>
            let
                val str : string =
                    concat ["PARAM(", Int.toString addr, ")"]
            in
                PrettyString str
            end

        |   BICExtract (BICLoadClosure addr) =>
            let
                val str : string =
                    concat ["CLOS(", Int.toString addr, ")"]
            in
                PrettyString str
            end

        |   BICExtract (BICLoadRecursive) =>
            let
                val str : string =
                    concat ["RECURSIVE(", ")"]
            in
                PrettyString str
            end

        |   BICField {base, offset} =>
            let
                val str = "INDIRECT(" ^ Int.toString offset ^ ", ";
            in
                PrettyBlock(0, false, [],
                    [ PrettyString str, pretty base, PrettyString ")" ]
                )
            end
        
        |   BICLambda {body, name, closure, argTypes,
                  heapClosure, resultType, localCount} =>
            let
                fun prettyArgTypes [] = []
                |   prettyArgTypes [last] = [prettyArgType last]
                |   prettyArgTypes (hd::tl) = prettyArgType hd :: PrettyBreak(1, 0) :: prettyArgTypes tl
            in
                PrettyBlock (1, true, [],
                    [
                        PrettyString ("LAMBDA("),
                        PrettyBreak (1, 0),
                        PrettyString name,
                        PrettyBreak (1, 0),
                        PrettyString ( "CL="  ^ Bool.toString heapClosure),
                        PrettyString (" LOCALS=" ^ Int.toString localCount),
                        PrettyBreak(1, 0),
                        PrettyBlock (1, false, [], PrettyString "ARGS=" :: prettyArgTypes argTypes),
                        PrettyBreak(1, 0),
                        PrettyBlock (1, false, [], [PrettyString "RES=", prettyArgType resultType]),
                        printList (" CLOS=", map BICExtract closure, ","),
                        PrettyBreak (1, 0),
                        pretty body,
                        PrettyString "){LAMBDA}"
                    ]
                )
            end
        
        |   BICConstnt (w, _) => PrettyString (stringOfWord w)
        
        |   BICCond (f, s, t) =>
            PrettyBlock (1, true, [],
                [
                    PrettyString "IF(",
                    pretty f,
                    PrettyString ", ",
                    PrettyBreak (0, 0),
                    pretty s,
                    PrettyString ", ",
                    PrettyBreak (0, 0),
                    pretty t,
                    PrettyBreak (0, 0),
                    PrettyString (")")
                ]
            )

        |   BICNewenv(decs, final) =>
            PrettyBlock (1, true, [],
                PrettyString ("BLOCK" ^ "(") ::
                pList(decs, ";", prettyBinding) @
                [ PrettyBreak (1, 0), pretty final, PrettyBreak (0, 0), PrettyString (")") ]
            )

        |   BICBeginLoop{loop=loopExp, arguments=args } =>
            let
                fun prettyArg (c, t) =
                    PrettyBlock(1, false, [],
                        [prettySimpleBinding c, PrettyBreak (1, 0), prettyArgType t])
            in
                PrettyBlock (3, false, [],
                    [
                        PrettyBlock (1, true, [],
                            PrettyString ("BEGINLOOP(") ::
                            pList(args, ",", prettyArg) @
                            [ PrettyBreak (0, 0), PrettyString (")") ]
                        ),
                        PrettyBreak (0, 0),
                        PrettyString "(",
                        PrettyBreak (0, 0),
                        pretty loopExp,
                        PrettyBreak (0, 0),
                        PrettyString ")"
                    ]
                )
            end
        
        |   BICLoop ptl => prettyArgs("LOOP", ptl, ",")
        
        |   BICRaise c =>
            PrettyBlock (1, true, [],
                [
                    PrettyString "RAISE(",
                    pretty c,
                    PrettyBreak (0, 0),
                    PrettyString (")")
                ]
            )
        
        |   BICHandle {exp, handler, exPacketAddr} =>
            PrettyBlock (3, false, [],
                [
                    PrettyString "HANDLE(",
                    pretty exp,
                    PrettyString ("WITH exid=" ^ Int.toString exPacketAddr),
                    PrettyBreak (1, 0),
                    pretty handler,
                    PrettyString ")"
                ]
            )

        |   BICCase {cases, test, default, isExhaustive, firstIndex, ...} =>
            PrettyBlock (1, true, [],
                PrettyString "CASE (" ::
                pretty test ::
                PrettyBreak (1, 0) ::
                PrettyString ("( from " ^ Word.toString firstIndex ^ (if isExhaustive then " exhaustive" else "")) ::
                PrettyBreak (1, 0) ::
                pList(cases, ",",
                    fn (SOME exp) =>
                        PrettyBlock (1, true, [],
                            [
                                PrettyString "=>",
                                PrettyBreak (1, 0),
                                pretty exp
                            ])
                    |   NONE => PrettyString "=> default"
                    ) @
                [
                    PrettyBreak (1, 0),
                    PrettyBlock (1, false, [],
                        [
                            PrettyString "ELSE:",
                            PrettyBreak (1, 0),
                            pretty default
                        ]
                    ),
                    PrettyBreak (1, 0), 
                    PrettyString (") {"^"CASE"^"}")
                ]
            )
         
        |   BICTuple ptl => printList("RECCONSTR", ptl, ",")
        
        |   BICSetContainer{container, tuple, filter} =>
            let
                val source = BoolVector.length filter
                val dest = BoolVector.foldl(fn (true, n) => n+1 | (false, n) => n) 0 filter
            in
                PrettyBlock (3, false, [],
                    [
                        PrettyString (concat["SETCONTAINER(", Int.toString dest, "/", Int.toString source, ", "]),
                        pretty container,
                        PrettyBreak (0, 0),
                        PrettyString ",",
                        PrettyBreak (1, 0),
                        pretty tuple,
                        PrettyBreak (0, 0),
                        PrettyString ")"
                    ]
                )
            end

        |   BICLoadContainer {base, offset} =>
            let
                val str = "INDIRECTCONTAINER(" ^ Int.toString offset ^ ", ";
            in
                PrettyBlock(0, false, [],
                    [ PrettyString str, pretty base, PrettyString ")" ]
                )
            end

        |   BICTagTest { test, tag, maxTag } =>
            PrettyBlock (3, false, [],
                [
                    PrettyString (concat["TAGTEST(", Word.toString tag, ", ", Word.toString maxTag, ","]),
                    PrettyBreak (1, 0),
                    pretty test,
                    PrettyBreak (0, 0),
                    PrettyString ")"
                ]
            )

        |   BICLoadOperation{ kind, address } =>
            PrettyBlock (3, false, [],
                [
                    PrettyString("Load" ^ loadStoreKindRepr kind),
                    PrettyBreak (1, 0),
                    prettyAddress address
                ]
            )

        |   BICStoreOperation{ kind, address, value } =>
            PrettyBlock (3, false, [],
                [
                    PrettyString("Store" ^ loadStoreKindRepr kind),
                    PrettyBreak (1, 0),
                    prettyAddress address,
                    PrettyBreak (1, 0),
                    PrettyString "<=",
                    PrettyBreak (1, 0),
                    pretty value
                ]
            )

        |   BICBlockOperation{ kind, sourceLeft, destRight, length } =>
            PrettyBlock (3, false, [],
                [
                    PrettyString(blockOpKindRepr kind ^ "("),
                    PrettyBreak (1, 0),
                    prettyAddress sourceLeft,
                    PrettyBreak (1, 0), PrettyString ",",
                    prettyAddress destRight,
                    PrettyBreak (1, 0), PrettyString ",",
                    pretty length,
                    PrettyBreak (1, 0), PrettyString ")"
                ]
            )

        (* That list should be exhaustive! *)
    end (* pretty *)

    and prettyBinding(BICDeclar dec) = prettySimpleBinding dec
       
    |   prettyBinding(BICRecDecs ptl) =
        let
            fun prettyRDec {lambda, addr} =
            PrettyBlock (1, false, [],
                [
                    PrettyString (concat ["DECL #", Int.toString addr, "="]),
                    PrettyBreak (1, 0),
                    pretty(BICLambda lambda)
                ]
            )
        in
            PrettyBlock (1, true, [],
                PrettyString ("MUTUAL" ^ "(") ::
                pList(ptl, " AND ", prettyRDec) @
                [ PrettyBreak (0, 0), PrettyString (")") ]
            )
        end

    |   prettyBinding(BICNullBinding c) = pretty c
        
    |   prettyBinding(BICDecContainer{addr, size}) =
            PrettyString (concat ["CONTAINER #", Int.toString addr, "=", Int.toString size])

    and prettySimpleBinding{value, addr} =
        PrettyBlock (1, false, [],
            [
                PrettyString (concat ["DECL #", Int.toString addr, "="]),
                PrettyBreak (1, 0),
                pretty value
            ]
        )

    structure Sharing =
    struct
        type backendIC = backendIC
        and  bicLoadForm = bicLoadForm
        and  caseType = caseType
        and  pretty = pretty
        and  argumentType = argumentType
        and  bicCodeBinding = bicCodeBinding
        and  bicSimpleBinding = bicSimpleBinding
        and  loadStoreKind = loadStoreKind
        and  blockOpKind = blockOpKind
        and  unaryOps = BuiltIns.unaryOps
        and  binaryOps = BuiltIns.binaryOps
        and  nullaryOps = BuiltIns.nullaryOps
        and  testConditions = BuiltIns.testConditions
        and  arithmeticOperations = BuiltIns.arithmeticOperations
    end

end;<|MERGE_RESOLUTION|>--- conflicted
+++ resolved
@@ -85,16 +85,12 @@
         |   LargeWordShift of shiftOperations
         |   RealComparison of testConditions * precision
         |   RealArith of arithmeticOperations * precision
-<<<<<<< HEAD
+        |   PointerEq
 
         and nullaryOps =
             GetCurrentThreadId
         |   CheckRTSException
 
-=======
-        |   PointerEq
-        
->>>>>>> f54aa412
         fun unaryRepr NotBoolean = "NotBoolean"
         |   unaryRepr IsTaggedValue = "IsTaggedValue"
         |   unaryRepr MemoryCellLength = "MemoryCellLength"
