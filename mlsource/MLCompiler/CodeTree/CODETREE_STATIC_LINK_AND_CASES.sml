(*
    Copyright (c) 2012-13, 2015-16 David C.J. Matthews

    This library is free software; you can redistribute it and/or
    modify it under the terms of the GNU Lesser General Public
    License version 2.1 as published by the Free Software Foundation.
    
    This library is distributed in the hope that it will be useful,
    but WITHOUT ANY WARRANTY; without even the implied warranty of
    MERCHANTABILITY or FITNESS FOR A PARTICULAR PURPOSE.  See the GNU
    Lesser General Public License for more details.
    
    You should have received a copy of the GNU Lesser General Public
    License along with this library; if not, write to the Free Software
    Foundation, Inc., 51 Franklin St, Fifth Floor, Boston, MA  02110-1301  USA
*)

functor CODETREE_STATIC_LINK_AND_CASES(
    structure BASECODETREE: BaseCodeTreeSig
    structure CODETREE_FUNCTIONS: CodetreeFunctionsSig

    structure GCODE :
    sig
        type backendIC and argumentType
        type bicLambdaForm =
        {
            body          : backendIC,
            name          : string,
            closure       : backendIC list,
            argTypes      : argumentType list,
            resultType    : argumentType,
            closureRefs   : int,
            localCount    : int,
            heapClosure   : bool,
            argLifetimes  : int list
        }
        type machineWord = Address.machineWord
        val gencodeLambda: bicLambdaForm * Universal.universal list * Address.address -> unit
        structure Sharing: sig type backendIC = backendIC and argumentType = argumentType end
    end

    structure DEBUG: DEBUGSIG
    structure PRETTY : PRETTYSIG
    structure BACKENDTREE: BackendIntermediateCodeSig

    sharing
        BASECODETREE.Sharing
    =   CODETREE_FUNCTIONS.Sharing
    =   GCODE.Sharing
    =   PRETTY.Sharing
    =   BACKENDTREE.Sharing
) : CodegenTreeSig
=
struct

    open BASECODETREE
    open Address

    datatype caseType = datatype BACKENDTREE.caseType

    exception InternalError = Misc.InternalError

    (* Internal version of code-tree used as the result of the earlier (closure/case)
       pass and the input to the later (variable lifetimes) pass. *)

    datatype p2Codetree =
        P2Newenv of p2CodeBinding list * p2Codetree (* Set of bindings with an expression. *)

    |   P2Constnt of machineWord * Universal.universal list (* Load a constant *)

    |   P2Extract of p2LoadForm (* Get a local variable, an argument or a closure value *)
    
    |   P2Field of {base: p2Codetree, offset: int }
         (* Load a field from a tuple *)
    
    |   P2Eval of (* Evaluate a function with an argument list. *)
        {
            function:  p2Codetree,
            argList:   (p2Codetree * argumentType) list,
            resultType: argumentType
        }

    |   P2BuiltIn of int * p2Codetree list
    
    |   P2Lambda of p2LambdaForm (* Lambda expressions. *)

    |   P2Cond of p2Codetree * p2Codetree * p2Codetree (* If-statement *)

    |   P2Case of (* Case expressions *)
        {
            cases   : (p2Codetree * word) list,
            test    : p2Codetree,
            caseType: caseType,
            default : p2Codetree
        }
    
    |   P2BeginLoop of (* Start of tail-recursive inline function. *)
        { loop: p2Codetree, arguments: (int * p2Codetree * argumentType) list }

    |   P2Loop of (p2Codetree * argumentType) list (* Jump back to start of tail-recursive function. *)

    |   P2Raise of p2Codetree (* Raise an exception *)

    |   P2Ldexc (* Load the exception (used at the start of a handler) *)

    |   P2Handle of (* Exception handler. *) { exp: p2Codetree, handler: p2Codetree }

    |   P2Tuple of p2Codetree list (* Records (tuples) *)

    |   P2Container of int (* Create a container for a tuple on the stack. *)

    |   P2SetContainer of (* Copy a tuple to a container. *)
        {
            container: p2Codetree,
            tuple:     p2Codetree,
            filter:    BoolVector.vector
        }

    |   P2TagTest of { test: p2Codetree, tag: word, maxTag: word }
 
    and p2CodeBinding =
        P2Declar  of int * p2Codetree (* Make a local declaration or push an argument *)
    |   P2RecDecs of (int * p2LambdaForm) list (* Set of mutually recursive declarations. *)
    |   P2NullBinding of p2Codetree (* Just evaluate the expression and discard the result. *)

    and p2LoadForm =
        P2LoadLocal of int (* Local binding *)
    |   P2LoadArgument of int (* Argument - 0 is first arg etc.*)
    |   P2LoadClosure of int (* Closure - 0 is first closure item etc *)
    |   P2LoadRecursive (* Recursive call *)

    withtype p2LambdaForm =
    { (* Lambda expressions. *)
        body          : p2Codetree,
        name          : string,
        closure       : p2LoadForm list,
        argTypes      : argumentType list,
        resultType    : argumentType,
        localCount    : int,
        heapClosure   : bool
    }

    val ioOp : int -> machineWord = RunCall.run_call1 RuntimeCalls.POLY_SYS_io_operation

    local
        open BACKENDTREE

        fun mkDecRef(ct, i1, i2) =
            BICDeclar{value = ct, addr = i1, references = i2}

        fun sideEffectFree (P2Lambda _) = true
        |   sideEffectFree (P2Constnt _) = true
        |   sideEffectFree (P2Extract _) = true
        |   sideEffectFree (P2Cond(i, t, e)) =
              sideEffectFree i andalso
              sideEffectFree t andalso
              sideEffectFree e
        |   sideEffectFree (P2Newenv(decs, exp)) = List.all sideEffectBinding decs andalso sideEffectFree exp
        |   sideEffectFree (P2Handle { exp, handler }) =
              sideEffectFree exp andalso sideEffectFree handler
        | sideEffectFree (P2Tuple recs) = testList recs
        | sideEffectFree (P2Field{base, ...}) = sideEffectFree base

            (* A built-in function may be side-effect free.  This can
               occur if we have, for example, "if exp1 orelse exp2"
               where exp2 can be reduced to "true", typically because it's
               inside an inline function and some of the arguments to the
               function are constants.  This then gets converted to
               (exp1; true) and we can eliminate exp1 if it is simply
               a comparison. *)
        | sideEffectFree (P2BuiltIn(function, argList)) =
            CODETREE_FUNCTIONS.sideEffectFreeRTSCall function andalso List.all sideEffectFree argList

        | sideEffectFree(P2Container _) = true
            (* But since SetContainer has a side-effect we'll always create the
               container even if it isn't used.  *)

        | sideEffectFree _ = false
                 (* Rest are unsafe (or too rare to be worth checking) *)

        and testList t = List.all sideEffectFree t
    
        and sideEffectBinding(P2Declar(_, value)) = sideEffectFree value
        |   sideEffectBinding(P2RecDecs _) = true (* These should all be lambdas *)
        |   sideEffectBinding(P2NullBinding c) = sideEffectFree c

    in
        (* This function transforms the codetree to add "lifetime" information
           for bindings ("declarations").  The idea is to aid the code-generator
           by indicating when a binding is no longer required and also to
           distinguish short-lived bindings from longer-lived bindings
           when deciding on register allocation.
           It also causes unused bindings to be discarded if they are
           not used and have no side-effects.  The previous passes may
           generate extra bindings and rely on this pass to remove them
           if they are not actually used. *)

        fun lifeTimes (pt: p2Codetree, localAddressCount): backendIC =
        let
            fun copyCode (pt: p2Codetree, argUses, localCount): backendIC =
            let
                (* Tables for local declarations. "localUses" is the last reference
                   for the declaration.  *)
                val localUses         = Array.array(localCount, 0)
                (* Because we count instructions from the end smaller values mean
                   further away and we want to count the smallest non-zero value. *)
                fun maxUse(m, 0) = m
                |   maxUse(0, m) = m
                |   maxUse(m, n) = Int.min(m, n)
      
                (* If we are inside a loop these entries indicate that
                   the declaration was made outside so the entries must
                   not be killed there. *)
                val outsideLoop       = Array.array (localCount, false)
                (* This also applies to all the parameters of the function which
                   could be passed in registers. *)
                val outsideLoopRef = ref false

                (* This counts the number of "instructions" from the end of the code (because
                   we process it depth first) to give a measure of how long a declaration is in
                   use.  This is used to control register spilling in the code-generator. *)
                val instrCount = ref 1

                abstype usageSet = UsageSet of {locals: int Vector.vector, args: int Vector.vector}
                with
                  (* Used to give us a "kill set" for an expression.
                     In the case of parallel flows of control (e.g. then- and else-parts
                     of an if-then-else) we can explicitly kill variables if they
                     appear in the kill set for one branch but not in another.
                     e.g. in  if x then y else z  assuming that x, y, z are not
                     used in subsequent expressions we can kill z in the then-branch
                     and y in the else-branch.  The advantage of this is that we don't
                     need to save variables if they are never used. *)
                    fun saveUsages() =
                        UsageSet{locals=Array.vector localUses, args=Array.vector argUses}

                    (* Restore the table to the saved values. *)
                    fun setToSaved(UsageSet{locals, args}): unit =
                    (
                        Array.copyVec{src=locals, dst=localUses, di=0};
                        Array.copyVec{src=args, dst=argUses, di=0}
                    )

                    (* Similar to setToSaved except that it sets the current set
                       to the union of the current set and the saved set. *)
                    fun addFromSaved(UsageSet{locals=locals, args=args}): unit =
                    (
                        Array.modifyi(fn(i, v) => maxUse(v, Vector.sub(args, i))) argUses;
                        Array.modifyi(fn(i, v) => maxUse(v, Vector.sub(locals, i))) localUses
                    )

                    (* Compute the differences between usage sets as kill entries. *)
                    fun computeKillSetLists usages =
                    let
                        (* We want to find the cases where the value is zero in at least one branch and
                           non-zero in at least one other branch.  Sum the zeros.  If the result is zero
                           the variable is not referenced at all in the set and we can ignore it.  Similarly
                           if it is the length of the list then it is referenced in all the branches
                           and again we can ignore it. *)
                        fun getAllLocals i =
                            List.foldl(fn(UsageSet{locals, ...}, l) => if Vector.sub(locals, i) = 0 then l+1 else l) 0 usages
                        val sumLocalSet = Vector.tabulate(localCount, getAllLocals)
                        val argCount = Array.length argUses
                        fun getAllArgs i =
                            List.foldl(fn(UsageSet{args, ...}, l) => if Vector.sub(args, i) = 0 then l+1 else l) 0 usages
                        val sumArgSet = Vector.tabulate(argCount, getAllArgs)
                        val fullSet = List.length usages

                        fun computeKills(UsageSet{locals, args}) =
                        let
                            (* Create lists of Extract entries with lastRef true to indicate that the
                               item is no longer required. *)
                            val killArgs =
                                Vector.foldli (fn (addr, n, l) =>
                                    if n = 0 orelse n = fullSet orelse Vector.sub(args, addr) <> 0 orelse ! outsideLoopRef
                                    then l 
                                    else if addr = 0 then BICExtract(BICLoadRecursive, true) :: l
                                    else BICExtract(BICLoadArgument(addr-1), true) :: l) [] sumArgSet
                        in
                            Vector.foldli (fn (addr, n, l) =>
                                    if n = 0 orelse n = fullSet orelse Vector.sub(locals, addr) <> 0 orelse Array.sub(outsideLoop, addr)
                                    then l 
                                    else BICExtract(BICLoadLocal addr, true) :: l) killArgs sumLocalSet
                        end
                    in
                        List.map computeKills usages
                    end
                end

                fun addKillSet(original, []): backendIC = original (* No change *)
                |   addKillSet(BICNewenv(decs, exp), killSet) = BICNewenv(map BICNullBinding killSet @ decs, exp)
                |   addKillSet(original, killSet) = BICNewenv(map BICNullBinding killSet, original)

                (* returns the translated node *)
                fun locaddr (P2LoadArgument argNo) =
                    let (* parameters *)
                        val () = instrCount := !instrCount+1;
                        val lastReference =
                            Array.sub(argUses, argNo+1 (* Zero is used for recursive *)) = 0 andalso not (!outsideLoopRef)
                    in 
                        (* Mark the argument as used. *)
                        Array.update (argUses, argNo+1, maxUse(! instrCount, Array.sub(argUses, argNo+1)));
                        BICExtract(BICLoadArgument argNo, lastReference)
                    end

                | locaddr (P2LoadLocal laddr) =
                    let 
                        val () = instrCount := !instrCount+1;
                        (* If this was outside a loop we can't mark this as the last
                           reference because it needs to be retained for the next time round. *)
                        val lastReference =
                            Array.sub(localUses, laddr) = 0 andalso not (Array.sub(outsideLoop, laddr))
                    in
                        Array.update (localUses, laddr, maxUse(! instrCount, Array.sub(localUses, laddr)));
                        BICExtract(BICLoadLocal laddr, lastReference)
                    end

                | locaddr P2LoadRecursive =
                    let
                        val () = instrCount := !instrCount+1;
                        val lastReference = Array.sub(argUses, 0) = 0 andalso not (!outsideLoopRef)
                    in
                        (* Mark the closure as used. *)
                        Array.update (argUses, 0, maxUse(! instrCount, Array.sub(argUses, 0)));
                        BICExtract (BICLoadRecursive, lastReference)
                    end

                | locaddr (P2LoadClosure laddr) =
                    let
                        val () = instrCount := !instrCount+1;
                        val lastReference = Array.sub(argUses, 0) = 0 andalso not (!outsideLoopRef)
                    in
                        (* Mark the closure as used. *)
                        Array.update (argUses, 0, maxUse(! instrCount, Array.sub(argUses, 0)));
                        BICExtract (BICLoadClosure laddr, lastReference)
                    end
              (* locaddr *)

                (* Map f onto a list tail first.  N.B. It doesn't reverse the list.
                   Generally used to map "insert" over a list where we need to
                   ensure that last references to variables are detected correctly. *)
                fun mapright _ [] = []
                |   mapright f (a::b) =
                    let
                        val rest = mapright f b
                    in
                        f a :: rest
                    end

                fun insert(P2Eval { function, argList, resultType, ...}) =
                    let
                        (* Process the arguments first. *)
                        val newargs = mapright(fn (c, t) => (insert c, t)) argList
                        (* Then the body. *)
                        val func = insert function
                    in
                        BICEval {function = func, argList = newargs, resultType=resultType}
                    end

                |   insert(P2BuiltIn (function, argList)) = BICBuiltIn(function, mapright insert argList)

                |   insert(P2Extract ext) = locaddr ext

                |   insert(P2Field {base, offset}) = BICField {base = insert base, offset = offset}

                |   insert(P2Constnt cp) = BICConstnt cp (* Constants can be returned untouched. *)

                |   insert(P2BeginLoop{loop=body, arguments=argList, ...}) = (* Start of tail-recursive inline function. *)
                    let
                        (* If we have declarations outside the loop that are last used inside it we
                           must make sure they're not marked as last used within the loop.  That would
                           cause the register containing the value to become available for reuse which
                           could mean that when we jumped back to the start of the loop it was no
                           longer there.  We lift all such last-uses out of the loop and add them
                           after the loop. *)
                        val () = instrCount := !instrCount+1
                        val loopEndPosition = !instrCount
                        (* Save the usage state before we process the loop.  Because we're processing
                           the block tail first this indicates all the declarations that are in use
                           AFTER the loop. *)
                        val usagesAfterLoop = saveUsages()
                        val oldLoopEntries = Array.vector outsideLoop
                        (* Set every entry to the "outsideLoop" array to true. *)
                        val () = Array.modify (fn _ => true) outsideLoop
                        val wasInLoop = ! outsideLoopRef
                        val () = outsideLoopRef := true;

                        (* Make entries in the tables for the arguments. I'm not sure
                           if this is essential. *)
                        fun declareArg(caddr, _, _) =
                        (
                            Array.update (localUses, caddr, 0);
                            Array.update (outsideLoop, caddr, false) (* Must do this. *)
                        )
                        val _ = List.app declareArg argList

                        (* Process the body. *)
                        val insBody = insert body

                        (* We want to set the arguments to "unreferenced".  These are effectively local to
                           the loop so they can safely be killed inside it.  However we want to record
                           the final references so we can attach them to the declarations. *)
                        local
                            fun processDec(addr, _, _) =
                                Array.sub(localUses, addr) before Array.update (localUses, addr, 0)
                        in
                            val loopArgUses = List.map processDec argList
                        end

                        val usagesBeforeLoop = saveUsages()
                        (* Restore the state. *)
                        val () = outsideLoopRef := wasInLoop
                        val () = Array.copyVec{src=oldLoopEntries, dst=outsideLoop, di=0}
                        val (killAfter, killBefore) =
                            case computeKillSetLists [usagesAfterLoop, usagesBeforeLoop] of
                                [thenKill, elseKill] => (thenKill, elseKill)
                            |   _ => raise InternalError "computeKillSets"
                        val _ = null killBefore orelse raise InternalError "Not killBefore"
                        (* Set the lifetime of everything in the killAfter set to be the
                           end of the loop.  Since their last references are inside the loop
                           this means extending the lifetime until the end. *)
                        local
                            fun extendLife(BICExtract(BICLoadArgument addr, _)) =
                                    Array.update (argUses, addr+1, loopEndPosition)
                            |   extendLife(BICExtract(BICLoadLocal addr, _)) =
                                    Array.update (localUses, addr, loopEndPosition)
                            |   extendLife(BICExtract(BICLoadRecursive, _)) =
                                    Array.update (argUses, 0, loopEndPosition)
                            |   extendLife _ = raise InternalError "Not an Extract"
                        in
                            val () = List.app extendLife killAfter
                        end
                        (* Finally the initial argument values. *)
                        local
                            fun copyDec((addr, value, _), uses) =
                                {addr=addr, value=insert value, references=uses}
                        in
                            val newargs = mapright copyDec (ListPair.zipEq(argList, loopArgUses))
                        end
                        val loop =
                            BICBeginLoop{loop=insBody, arguments=ListPair.zipEq(newargs, List.map #3 argList)}
                    in
                        (* Add the kill entries on after the loop. *)
                        if null killAfter then loop
                        else BICKillItems{expression=loop, killSet=killAfter, killBefore=false}
                    end
    
                |   insert(P2Loop argList) = (* Jump back to start of tail-recursive function. *)
                            BICLoop(mapright(fn (c, t) => (insert c, t)) argList)

                |   insert(P2Raise x) = BICRaise (insert x)

                    (* See if we can use a case-instruction. Arguably this belongs
                       in the optimiser but it is only really possible when we have
                       removed redundant declarations. *)
                |   insert(P2Cond(condTest, condThen, condElse)) =
                            copyCond (condTest, condThen, condElse)

                |   insert(P2Newenv(ptElistDecs, ptExp)) =
                    let
                        (* Process the body. Recurses down the list of declarations
                           and expressions processing each, and then reconstructs the
                           list on the way back. *)
                        fun copyDeclarations ([])   = []

                        |   copyDeclarations ((P2Declar(caddr, pt)) :: vs)  =
                            let
                                (* Set the table entries.  We don't reuse entries so this is just a check. *)
                                val _ = Array.sub(localUses, caddr) <> 0
                                           andalso raise InternalError "copyDeclarations: Already used"
                                val () = Array.update (outsideLoop, caddr, false) (* It's local *)
                                val rest = copyDeclarations vs
                                val wasUsed = Array.sub(localUses, caddr)
                                val () = instrCount := !instrCount+1
                            in
                                (* It is never used and it has no side-effects so we can ignore it. *)
                                if wasUsed = 0 andalso sideEffectFree pt
                                then rest
                                else
                                let
                                    val dec = insert pt
                                in
                                    (* Set the use count back to free otherwise this local
                                       declaration would become part of the kill set for the
                                       surrounding expression. *)
                                    Array.update (localUses, caddr, 0);
                                    mkDecRef(dec, caddr, wasUsed) :: rest
                                end
                            end (* copyDeclarations.isDeclar *)

                        |   copyDeclarations (P2RecDecs mutualDecs :: vs)  =
                            let
                                (* Recursive declarations. *)
                                (* Get the closure lists for all the declarations.  We assume that
                                   any of these can call any of the others so we just accumulate
                                   them into a single list. *)
                                local
                                    fun getClosure((_, {closure, ...}), fcClosures) = (closure @ fcClosures)
                                    val fcClosures = List.foldl getClosure [] mutualDecs
                                in
                                    val fullClosureList = fcClosures
                                end

                                (* Make the declarations. *)
                                local
                                    fun applyFn(caddr, _) =     
                                        (
                                            Array.sub(localUses, caddr) <> 0 andalso raise InternalError "applyFn: Already used";
                                            Array.update (outsideLoop, caddr, false) (* It's local *)
                                        )
                                in
                                    val () = List.app applyFn mutualDecs
                                end
                  
                                (* Process the rest of the block. Identifies all other
                                   references to these declarations. *)
                                val restOfBlock = copyDeclarations vs

                                val () = instrCount := !instrCount+1

                                (* Process the closure entries and extract the ones that are the last refs. *)
                                val lastRefsForClosure =
                                    List.map BICNullBinding
                                        (List.filter (fn BICExtract(_, true) => true | _ => false)
                                            (map (insert o P2Extract) fullClosureList))

                                val copiedDecs =
                                    map (fn (addr, lambda) => {addr=addr, lambda=copyLambda lambda, references= 0})
                                        mutualDecs
           
                                (* Now we know all the references we can complete
                                   the declaration and put on the use-count. *)
                                fun copyEntries []      = []
                                |   copyEntries ({ addr, lambda, ...} ::ds) =
                                    let
                                        val wasUsed = Array.sub(localUses, addr)
                                    in
                                        if wasUsed = 0 (*andalso sideEffectFree value*)
                                        then copyEntries ds
                                        else 
                                        (
                                            (* Set the use count back to false otherwise this
                                               entry would become part of the kill set for the
                                               surrounding expression. *)
                                            Array.update(localUses, addr, 0);
                                            {lambda=lambda, addr=addr, references=wasUsed} :: copyEntries ds
                                        )
                                    end

                                val decs = copyEntries copiedDecs
                            in
                                (* Return the mutual declarations and the rest of the block. *)
                                if null decs
                                then lastRefsForClosure @ restOfBlock
                                else BICRecDecs decs :: (lastRefsForClosure @ restOfBlock)
                            end (* copyDeclarations.isMutualDecs *)

                        |   copyDeclarations (P2NullBinding v :: vs)  =
                            let (* Not a declaration - process this and the rest. *)
                               (* Must process later expressions before earlier
                                   ones so that the last references to variables
                                   are found correctly. *)
                                val copiedRest = copyDeclarations vs
                                val copiedNode = insert v
                            in
                                (* Expand out blocks *)
                                case copiedNode of
                                    BICNewenv(decs, exp) => decs @ (BICNullBinding exp :: copiedRest)
                                |   _ => BICNullBinding copiedNode :: copiedRest
                            end (* copyDeclarations *)

                        val insElist = copyDeclarations(ptElistDecs @ [P2NullBinding ptExp])

                        (* TODO: Tidy this up. *)
                        fun splitLast _ [] = raise InternalError "decSequenceWithFinalExp: empty"
                        |   splitLast decs [BICNullBinding exp] = (List.rev decs, exp)
                        |   splitLast _ [_] = raise InternalError "decSequenceWithFinalExp: last is not a NullDec"
                        |   splitLast decs (hd::tl) = splitLast (hd:: decs) tl

                    in
                        case splitLast [] insElist of
                            ([], exp) => exp
                        |   (decs, exp) => BICNewenv(decs, exp)
                    end (* isNewEnv *)
                
                |   insert(P2Tuple recs) = (* perhaps it's a constant now? *)
                        BICTuple (mapright insert recs) 

                |   insert P2Ldexc = BICLdexc (* just a constant so return it *)
      
                |   insert(P2Lambda lambda) = BICLambda(copyLambda lambda)
    
                |   insert(P2Handle { exp, handler }) =
                    let
                        (* The order here is important.  We want to make sure that
                           the last reference to a variable really is the last. *)
                       val hand = insert handler
                       val exp = insert exp
                    in
                      BICHandle {exp = exp, handler = hand}
                    end

                |   insert(P2Container c) = BICContainer c

                |   insert(P2SetContainer {container, tuple, filter}) =
                        BICSetContainer{container = insert container, tuple = insert tuple, filter = filter}

                |   insert(P2TagTest{test, tag, maxTag}) = BICTagTest{test=insert test, tag=tag, maxTag=maxTag}
            
                |   insert(P2Case{cases, test, caseType, default}) =
                    let
                        (* We need to compute the usages for each of the branches: i.e. the
                           default plus each of the cases.  Because they are done in parallel
                           any of the branches contains the last reference of a variable then
                           we need to add kill entries to the other branches so that every
                           branch contains either a "real" final usage or a kill entry. *)
                        val usagesAfterCase = saveUsages()
                        val insDefault = insert default
                        val defaultUsage = saveUsages()
                        val () = setToSaved usagesAfterCase
                        fun processCase(c, tag) =
                        let
                            val () = setToSaved usagesAfterCase
                            val insCase = insert c
                            val caseUsage = saveUsages()
                        in
                            ((insCase, tag), caseUsage)
                        end
                        val (caseList, usageList) = ListPair.unzip (List.map processCase cases)
                        val kills = computeKillSetLists(defaultUsage :: usageList)
                        val casePlusKills = ListPair.mapEq(fn ((c, t), k) => (addKillSet(c, k), t)) (caseList, tl kills)
                        (* Restore the overall usage by setting the reference to the union of all the branches. *)
                        val () = List.app addFromSaved(defaultUsage :: usageList)
                    in
                        BICCase{cases=casePlusKills, test=insert test, caseType=caseType,
                             default=addKillSet(insDefault, hd kills)}
                    end

                and copyLambda({body=lambdaBody, argTypes,
                                 name=lambdaName, resultType, localCount, closure, heapClosure, ...}: p2LambdaForm) = 
                let
                    val numArgs = List.length argTypes
                    (* The size is one more than the number of arguments because the
                       first item is used to represent the closure.  Argument n is represented
                       by index n+1.  This is a historical anomaly and ought to be fixed
                       by using a separate ref for the closure. *)
                    val argUses      = Array.array(numArgs+1, 0)

                    (* process the body *)
                    val insertedCode: backendIC = copyCode (lambdaBody, argUses, localCount)
                    (* All the closure entries ought to be loads but there used to be cases
                       where functions were compiled late in the process and then appeared
                       as constants in the closure.  Include this check for the moment. *)
                    val copiedClosure =
                        map(fn BICExtract a => BICExtract a | _ => raise InternalError "map closure") (mapright (insert o P2Extract) closure)
            
                    val argUseList = Array.foldr(op ::) [] argUses
                in
                    {
                        body          = insertedCode,
                        name          = lambdaName,
                        closure       = copiedClosure,
                        argTypes      = argTypes,
                        resultType    = resultType,
                        closureRefs   = hd argUseList,
                        localCount    = localCount,
                        heapClosure   = heapClosure,
                        argLifetimes  = tl argUseList (* Exclusde the first item used for the closure itself. *)
                    }
                end


              and copyCond (condTest, condThen, condElse) =
                let
                    (* Process each of the arms, computing the kill sets for
                     each arm. *)
                    (* Save the current usage set.  Because we process the
                       codetree in reverse order to the control flow entries
                       in here show the variables which are in use after the
                       if-expression has completed. *)
                    val usagesAfterIf = saveUsages();

                    (* Process the then-part.  Save the usage set which
                       corresponds to variables which are in use in the
                       flow of control through the then-part and afterwards. *)
                    val insThen = insert condThen;
                    val thenUsage = saveUsages();

                    (* Reset the use-counts to the saved value. *)
                    val () = setToSaved usagesAfterIf;

                    (* Process the else-part. *)
                    val insElse = insert condElse;
                    val elseUsage = saveUsages();

                    (* Now compute the differences of the sets.
                       The differences are returned as Extract codetree entries. *)
                    val (killElseOnly, killThenOnly) =
                        case computeKillSetLists [thenUsage, elseUsage] of
                            [thenKill, elseKill] => (thenKill, elseKill)
                        |   _ => raise InternalError "computeKillSets"
                    (* Now ensure that all the variables that were used in the
                     then-part are marked as used.  It may be that they have already
                     been set if they also appeared in the else-part.
                     This sets the usage sets to the union of the then-part,
                     the else-part and code after the if-expression. *)
                    val () = addFromSaved thenUsage

                    (* Add kill entries to the other branch.  We simply add
                       Extract entries with lastRef=true before the appropriate
                       branch.  This does what we want since the code-generator
                       does not generate any code for them but it might make
                       the intermediate code easier to read if we used a different
                       instruction. *)

                    (* Process the condition AFTER the then- and else-parts. *)
                    val insFirst = insert condTest
                in
                    BICCond (insFirst, addKillSet(insThen, killElseOnly), addKillSet(insElse, killThenOnly))
                end
            in     
                insert pt
            end (* copyCode *)
         
            val insertedCode: backendIC = copyCode (pt, Array.array(0, 0), localAddressCount);
        in
            insertedCode
        end (* lifeTimes *)
    
    end (* local *)

    open BACKENDTREE.CodeTags

    (* Property tag to indicate which arguments to a function are functions
       that are only ever called. *)
    val closureFreeArgsTag: int list Universal.tag = Universal.tag()

    fun staticLinkAndCases (pt, localAddressCount) =
    let
        fun mkEval (ct, clist)   =
        P2Eval {
            function = ct,
            argList = List.map(fn c => (c, GeneralType)) clist,
            resultType=GeneralType
        }

        fun copyCode (pt, nonLocals, recursive, localCount, localAddresses, argClosure) =
        let
            (* "closuresForLocals" is a flag indicating that if the declaration
               is a function a closure must be made for it. *)
            val closuresForLocals = Array.array(localCount, false)
            val newLocalAddresses = Array.array (localCount, 0)
            val argProperties = Array.array(localCount, [])

            (* Reference to local or non-local bindings.  This sets the "closure"
               property on the binding depending on how the binding will be used. *)
            fun locaddr (LoadLocal addr, closure) =
                let
                    val () =
                        if closure then Array.update (closuresForLocals, addr, true) else ()
                    val newAddr = Array.sub(newLocalAddresses, addr)
                in
                    P2LoadLocal newAddr
                end

            |   locaddr(LoadArgument addr, closure) =
                (
                    argClosure(addr, closure);
                    P2LoadArgument addr
                )

            |   locaddr(LoadRecursive, closure) = recursive closure
            |   locaddr(LoadClosure addr, closure) = #1 (nonLocals (addr, closure))

            (* Argument properties.  This returns information of which arguments can have
               functions passed in without requiring a full heap closure. *)
            fun argumentProps(LoadLocal addr) = Array.sub(argProperties, addr)
            |   argumentProps(LoadArgument _) = []
            |   argumentProps LoadRecursive = []
            |   argumentProps (LoadClosure addr) = #2 (nonLocals (addr, false))

            fun makeDecl addr =
            let
                val newAddr = ! localAddresses before (localAddresses := !localAddresses+1)
                val () = Array.update (closuresForLocals, addr, false)
                val () = Array.update (newLocalAddresses, addr, newAddr)
                val () = Array.update (argProperties, addr, [])
            in
                newAddr
            end

            fun insert(Eval { function = Extract LoadRecursive, argList, resultType, ...}) =
                let
                    (* Recursive.  If we pass an argument in the same position we
                       don't necessarily need a closure.  It depends on what else
                       happens to it. *)
                    fun mapArgs(n, (Extract (ext as LoadArgument m), t) :: tail) =
                            (P2Extract(locaddr(ext, n <> m)), t) :: mapArgs(n+1, tail)
                    |   mapArgs(n, (c, t) :: tail) = (insert c, t) :: mapArgs(n+1, tail)
                    |   mapArgs(_, []) = []

                    val newargs = mapArgs(0, argList)
                    val func  = locaddr(LoadRecursive, (* closure = *) false)
                in
                    (* If we are calling a function which has been declared this
                       does not require it to have a closure. Any other use of the
                       function would. *) 
                    P2Eval {function = P2Extract func, argList = newargs, resultType=resultType}
                end

            |   insert(Eval { function = Extract ext, argList, resultType, ...}) =
                let
                    (* Non-recursive but a binding. *)
                    val cfArgs = argumentProps ext
                    fun isIn n = not(List.exists(fn m => m = n) cfArgs)
                        
                    fun mapArgs(n, (Extract ext, t) :: tail) =
                            (P2Extract(locaddr(ext, isIn n)), t) :: mapArgs(n+1, tail)
                    |   mapArgs(n, (Lambda lam, t) :: tail) =
                            (insertLambda(lam, isIn n), t) :: mapArgs(n+1, tail)
                    |   mapArgs(n, (c, t) :: tail) = (insert c, t) :: mapArgs(n+1, tail)
                    |   mapArgs(_, []) = []
                    val newargs = mapArgs(0, argList)
                    val func  = locaddr(ext, (* closure = *) false)
                in
                    (* If we are calling a function which has been declared this
                       does not require it to have a closure. Any other use of the
                       function would. *) 
                    P2Eval {function = P2Extract func, argList = newargs, resultType=resultType}
                end

            |   insert(Eval { function = Constnt(w, p), argList, resultType, ...}) =
                let
                    (* Constant function. *)
                    val cfArgs =
                        case List.find (Universal.tagIs closureFreeArgsTag) p of
                            NONE => []
                        |   SOME u => Universal.tagProject closureFreeArgsTag u
                    fun isIn n = not(List.exists(fn m => m = n) cfArgs)
                        
                    fun mapArgs(n, (Extract ext, t) :: tail) =
                            (P2Extract(locaddr(ext, isIn n)), t) :: mapArgs(n+1, tail)
                    |   mapArgs(n, (Lambda lam, t) :: tail) =
                            (insertLambda(lam, isIn n), t) :: mapArgs(n+1, tail)
                    |   mapArgs(n, (c, t) :: tail) = (insert c, t) :: mapArgs(n+1, tail)
                    |   mapArgs(_, []) = []
                    val newargs = mapArgs(0, argList)
                in
                    P2Eval {function = P2Constnt (w, p), argList = newargs, resultType=resultType}
                end

            |   insert(Eval { function = Lambda lam, argList, resultType, ...}) =
                let
                    (* Call of a lambda.  Typically this will be a recursive function that
                       can't be inlined. *)
                    val newargs = map(fn (c, t) => (insert c, t)) argList
                    val (copiedLambda, newClosure, makeRecClosure, _) = copyLambda lam
                    val func  = copyProcClosure (copiedLambda, newClosure, makeRecClosure)
                in
                    P2Eval {function = func, argList = newargs, resultType=resultType}
                end

            |   insert(Eval { function, argList, resultType, ...}) =
                let
                    (* Process the arguments first. *)
                    val newargs = map(fn (c, t) => (insert c, t)) argList
                    val func  = insert function
                in
                    P2Eval {function = func, argList = newargs, resultType=resultType}
                end

            |   insert(BuiltIn (function, argList)) = P2BuiltIn (function, map insert argList)

            |   insert(Extract ext) =
                    (* Load the value bound to an identifier. The closure flag is
                       set to true since the only cases where a closure is not needed,
                       eval and load-andStore, are handled separately. *)
                    P2Extract(locaddr(ext, (* closure = *) true))

            |   insert(Indirect {base, offset, ...}) = P2Field {base = insert base, offset = offset}

            |   insert(Constnt wp) = P2Constnt wp (* Constants can be returned untouched. *)

            |   insert(BeginLoop{loop=body, arguments=argList, ...}) = (* Start of tail-recursive inline function. *)
                let
                    (* Make entries in the tables for the arguments. *)
                    val newAddrs = List.map (fn ({addr, ...}, _) => makeDecl addr) argList

                    (* Process the body. *)
                    val insBody = insert body
                    (* Finally the initial argument values. *)
                    local
                        fun copyDec(({value, ...}, t), addr) =
                                (addr, insert value, t)
                    in
                        val newargs = ListPair.map copyDec (argList, newAddrs)
                    end
                in
                    (* Add the kill entries on after the loop. *)
                    P2BeginLoop{loop=insBody, arguments=newargs}
                end
    
            |   insert(Loop argList) = (* Jump back to start of tail-recursive function. *)
                        P2Loop(List.map(fn (c, t) => (insert c, t)) argList)

            |   insert(Raise x) = P2Raise (insert x)

                (* See if we can use a case-instruction. Arguably this belongs
                   in the optimiser but it is only really possible when we have
                   removed redundant declarations. *)
            |   insert(Cond(condTest, condThen, condElse)) =
                        reconvertCase(copyCond (condTest, condThen, condElse))

            |   insert(Newenv(ptElist, ptExp)) =
                let
                    (* Process the body. Recurses down the list of declarations
                       and expressions processing each, and then reconstructs the
                       list on the way back. *)
                    fun copyDeclarations ([])   = []

                    |   copyDeclarations (Declar({addr=caddr, value = Lambda lam, ...}) :: vs)  =
                        let
                            (* Binding a Lambda - process the function first. *)
                            val newAddr = makeDecl caddr
                            val (copiedLambda, newClosure, makeRecClosure, cfArgs) = copyLambda lam
                            val () = Array.update(argProperties, caddr, cfArgs)
                            (* Process all the references to the function. *)
                            val rest = copyDeclarations vs
                            (* We now know if we need a heap closure. *)
                            val dec =
                                copyProcClosure(copiedLambda, newClosure,
                                        makeRecClosure orelse Array.sub(closuresForLocals, caddr))
                        in
                            P2Declar(newAddr, dec) :: rest
                        end

                    |   copyDeclarations (Declar({addr=caddr, value = pt, ...}) :: vs)  =
                        let
                            (* Non-function binding. *)
                            val newAddr = makeDecl caddr
                            val rest = copyDeclarations vs
                        in
                            P2Declar(newAddr, insert pt) :: rest
                        end

                    |   copyDeclarations (RecDecs mutualDecs :: vs)  =
                        let
                          (* Mutually recursive declarations. Any of the declarations
                             may refer to any of the others. This causes several problems
                             in working out the use-counts and whether the functions 
                             (they should be functions) need closures. A function will
                             need a closure if any reference would require one (i.e. does
                             anything other than call it). The reference may be from one
                             of the other mutually recursive declarations and may be 
                             because that function requires a full closure. This means
                             that once we have dealt with any references in the rest of
                             the containing block we have to repeatedly scan the list of
                             declarations removing those which need closures until we
                             are left with those that do not. The use-counts can only be
                             obtained when all the non-local lists have been copied. *)
                  
                           (* First go down the list making a declaration for each entry.
                              This makes sure there is a table entry for all the
                              declarations. *)

                            val _ = List.map (fn {addr, ...} => makeDecl addr) mutualDecs

                            (* Process the rest of the block. Identifies all other
                               references to these declarations. *)
                            val restOfBlock = copyDeclarations vs

                            (* We now want to find out which of the declarations require
                               closures. First we copy all the declarations, except that
                               we don't copy the non-local lists of functions. *)
                            fun copyDec ({addr=caddr, lambda, ...}) = 
                                let
                                    val (dec, newClosure, makeRecClosure, cfArgs) = copyLambda lambda
                                    val () =
                                        if makeRecClosure then Array.update (closuresForLocals, caddr, true) else ()
                                    val () = Array.update(argProperties, caddr, cfArgs)

                                in
                                    (caddr, dec, newClosure)
                                end             

                            val copiedDecs = map copyDec mutualDecs
                   
                            (* We now have identified all possible references to the
                               functions apart from those of the closures themselves.
                               Any of closures may refer to any other function so we must 
                               iterate until all the functions which need full closures
                               have been processed. *)
                            fun processClosures([], outlist, true) =
                                (* Sweep completed. - Must repeat. *)
                                processClosures(outlist, [], false)
            
                            |   processClosures([], outlist, false) =
                                (* We have processed the whole of the list without finding
                                   anything which needs a closure. The remainder do not
                                   need full closures. *)
                                let
                                    fun mkLightClosure ((addr, value, newClosure)) = 
                                        let
                                            val clos = copyProcClosure(value, newClosure, false)
                                            val newAddr = Array.sub(newLocalAddresses, addr)
                                        in
                                            (newAddr, clos)
                                        end          
                                in
                                    map mkLightClosure outlist
                                end
                  
                            |   processClosures((h as (caddr, value, newClosure))::t, outlist, someFound) =
                                if Array.sub(closuresForLocals, caddr)
                                then
                                let (* Must copy it. *)
                                    val clos = copyProcClosure(value, newClosure, true)
                                    val newAddr = Array.sub(newLocalAddresses, caddr)
                                in
                                    (newAddr, clos) :: processClosures(t, outlist, true)
                                end
                                    (* Leave it for the moment. *)
                                else processClosures(t, h :: outlist, someFound)
                  
                            val decs = processClosures(copiedDecs, [], false)

                            local
                                fun isLambda(_, P2Lambda _) = true
                                |   isLambda _ = false
                            in
                                val (lambdas, nonLambdas) = List.partition isLambda decs
                            end
                            fun asMutual(addr, P2Lambda lambda) = (addr, lambda)
                            |   asMutual _ = raise InternalError "asMutual"
                        in
                            (* Return the mutual declarations and the rest of the block. *)
                            if null lambdas
                            then map P2Declar nonLambdas @ restOfBlock         (* None left *)
                            else P2RecDecs (map asMutual lambdas) :: (map P2Declar nonLambdas @ restOfBlock)
                        end (* copyDeclarations.isMutualDecs *)
          
                    |   copyDeclarations (NullBinding v :: vs)  =
                        let (* Not a declaration - process this and the rest. *)
                           (* Must process later expressions before earlier
                               ones so that the last references to variables
                               are found correctly. DCJM 30/11/99. *)
                            val copiedRest = copyDeclarations vs;
                            val copiedNode = insert v
                        in
                            (* Expand out blocks *)
                            case copiedNode of
                                P2Newenv(decs, exp) => decs @ (P2NullBinding exp :: copiedRest)
                            |   _ => P2NullBinding copiedNode :: copiedRest
                        end

                    |   copyDeclarations (Container{addr, size, setter, ...} :: vs) =
                        let
                            val newAddr = makeDecl addr
                            val rest = copyDeclarations vs
                            val setCode = insert setter
                        in
                            P2Declar(newAddr, P2Container size) :: P2NullBinding setCode :: rest
                        end

                    val insElist = copyDeclarations(ptElist @ [NullBinding ptExp])

                    fun mkEnv([], exp) = exp
                    |   mkEnv(decs, exp) = P2Newenv(decs, exp)

                    fun decSequenceWithFinalExp decs =
                    let
                        fun splitLast _ [] = raise InternalError "decSequenceWithFinalExp: empty"
                        |   splitLast decs [P2NullBinding exp] = (List.rev decs, exp)
                        |   splitLast _ [_] = raise InternalError "decSequenceWithFinalExp: last is not a NullDec"
                        |   splitLast decs (hd::tl) = splitLast (hd:: decs) tl
                    in
                        mkEnv(splitLast [] decs)
                    end
                in
                    (* TODO: Tidy this up. *)
                    decSequenceWithFinalExp insElist
                end (* isNewEnv *)
                
            |   insert(Tuple { fields, ...}) = P2Tuple (map insert fields)

            |   insert Ldexc = P2Ldexc (* just a constant so return it *)
      
            |   insert(Lambda lam) =
                    (* Using a lambda in a context other than a call or being passed
                       to a function that is known only to call the function.  It
                       requires a heap closure. *)
                    insertLambda(lam, true)

            |   insert(Handle { exp, handler }) =
                let
                    (* The order here is important.  We want to make sure that
                       the last reference to a variable really is the last. *)
                    val hand = insert handler
                    val exp = insert exp
                in
                    P2Handle {exp = exp, handler = hand}
                end

            |   insert(SetContainer {container, tuple, filter}) =
                    P2SetContainer{container = insert container, tuple = insert tuple, filter = filter}

            |   insert(TagTest{test, tag, maxTag}) = P2TagTest{test=insert test, tag=tag, maxTag=maxTag}


            and insertLambda (lam, needsClosure) =
            let
                val (copiedLambda, newClosure, _, _) = copyLambda lam
            in
                copyProcClosure (copiedLambda, newClosure, needsClosure)
            end

          and copyCond (condTest, condThen, condElse) =
            let
              (* Process the then-part. *)
              val insThen = insert condThen
              (* Process the else-part.  If it's a conditional process it here. *)
              val insElse =
                case condElse of
                    Cond(i, t, e) => copyCond(i, t, e)
                |   _ => insert condElse
              (* Process the condition after the then- and else-parts. *)
              val insFirst = insert condTest
          
              type caseVal =
                { tag: word, test: codetree, caseType: caseType } option;
        
              (* True if both instructions are loads or indirections with the
                 same effect. More complicated cases could be considered but
                 function calls must always be treated as different.
                 Note: the reason we consider Indirect entries here
                 as well as Extract is because we (used to) defer Indirect entries.  *)
              datatype similarity = Different | Similar of p2LoadForm

              fun similar (P2Extract a, P2Extract b) = if a = b then Similar a else Different
              
               |  similar (P2Field{offset=aOff, base=aBase}, P2Field{offset=bOff, base=bBase}) =
                    if aOff <> bOff then Different else similar (aBase, bBase)
              
               |  similar _ = Different;

                (* If we have a call to the int equality operation *)
                (* then we may be able to use a case statement. *)
                fun findCase (P2BuiltIn(function, argList)) =
                let
<<<<<<< HEAD
                    val isArbitrary = function = RuntimeCalls.POLY_SYS_equala
                    val isWord = function = RuntimeCalls.POLY_SYS_word_eq
=======
                    val isArbitrary = wordEq (cv, ioOp RuntimeCalls.POLY_SYS_equal_short_arb)
                    val isWord = wordEq (cv, ioOp RuntimeCalls.POLY_SYS_word_eq)
>>>>>>> fbf508af
                in
                    if isArbitrary orelse isWord
                    then  (* Should be just two arguments. *)
                    case argList of
                        [P2Constnt(c1, _), arg2] =>
                        if isShort c1
                        then SOME{tag=toShort c1, test=arg2, caseType = if isArbitrary then CaseInt else CaseWord}
                        else NONE (* Not a short constant. *)
                    
                     | [arg1, P2Constnt(c2, _)] =>
                        if isShort c2
                        then SOME{tag=toShort c2, test=arg1, caseType = if isArbitrary then CaseInt else CaseWord}
                        else NONE (* Not a short constant. *)
                    
                    | _ => NONE
                       (* Wrong number of arguments - should raise exception? *)
                
                    else NONE (* Function is not a comparison. *)
                end

             |  findCase(P2TagTest { test, tag, maxTag }) =
                    SOME { tag=tag, test=test, caseType=CaseTag maxTag }

             |  findCase _ = NONE
        
              val testCase = findCase insFirst
            in

              case testCase of
                    NONE => (* Can't use a case *)
                        P2Cond (insFirst, insThen, reconvertCase insElse)
                |   SOME { tag=caseTags, test=caseTest, caseType=caseCaseTest } =>
                        (* Can use a case. Can we combine two cases?
                          If we have an expression like 
                               "if x = a then .. else if x = b then ..."
                          we can combine them into a single "case". *)
                        case insElse of
                            P2Case { cases=nextCases, test=nextTest, default=nextDefault, caseType=nextCaseType } =>
                            (
                                case (similar(nextTest, caseTest), caseCaseTest = nextCaseType) of
                                  (* Note - it is legal (though completely redundant) for the
                                     same case to appear more than once in the list. This is not
                                      checked for at this stage. *)
                                    (Similar _, true) =>
                                        P2Case 
                                        {
                                            cases   = (insThen, caseTags) ::
                                                        map (fn (c, l) => (c, l)) nextCases,
                                            test    = nextTest,
                                            default = nextDefault,
                                            caseType = caseCaseTest
                                        }

                                    | _ => (* Two case expressions but they test different
                                              variables. We can't combine them. *)
                                        P2Case
                                        {
                                            cases   = [(insThen, caseTags)],
                                            test    = caseTest,
                                            default = reconvertCase insElse,
                                            caseType=caseCaseTest
                                        }
                            )
                            | _ => (* insElse is not a case *)
                                P2Case
                                {
                                    cases   = [(insThen, caseTags)],
                                    test    = caseTest,
                                    default = insElse,
                                    caseType=caseCaseTest
                                }
            end

            (* Check something that's been created as a Case and see whether it is sparse.
               If it is turn it back into a sequence of conditionals.  This was previously
               done at the bottom level and the choice of when to use an indexed case was
               made by the architecture-specific code-generator.  That's probably unnecessary
               and complicates the code-generator. *)
            and reconvertCase(P2Case{cases, test, default, caseType}) =
                let
                    (* Count the number of cases and compute the maximum and minimum. *)
                    (* If we are testing on integers we could have negative values here.
                       Because we're using "word" here any negative values are treated as
                       large positive values and so we won't use a "case".
                       If this is a case on constructor tags we know the range.  There
                       will always be a "default" which may be anywhere in the range but
                       if we construct a jump table that covers all the values we don't need
                       the range checks. *)
                    val useIndexedCase =
                        case caseType of
                            CaseTag _ => (* Exhaustive *) List.length cases > 4
                        |   _ =>
                            let
                                val (_, aLabel) = hd cases
                                fun foldCases((_, w), (min, max)) = (Word.min(w, min), Word.max(w, max))
                                val (min, max) = List.foldl foldCases (aLabel, aLabel) cases
                                val numberOfCases = List.length cases
                            in
                                numberOfCases > 7 andalso Word.fromInt numberOfCases >= (max - min) div 0w3
                            end
                in
                    if useIndexedCase
                    then P2Case{cases=cases, test=test, default=default, caseType=caseType}
                    else
                    let
                        fun reconvert [] = default
                        |   reconvert ((c, t) :: rest) =
                            let
                                val test =
                                    case caseType of
                                        CaseInt =>
                                            mkEval(P2Constnt(ioOp RuntimeCalls.POLY_SYS_equal_short_arb, []),
                                                   [test, P2Constnt(toMachineWord t, [])])
                                    |   CaseWord =>
                                            mkEval(P2Constnt(ioOp RuntimeCalls.POLY_SYS_word_eq, []),
                                                   [test, P2Constnt(toMachineWord t, [])])
                                    |   CaseTag maxTag => P2TagTest { test=test, tag=t, maxTag=maxTag }
                            in
                                P2Cond(test, c, reconvert rest)
                            end
                    in
                        reconvert cases
                    end
                end
            |   reconvertCase t = t (* Just a simple conditional. *)
            

            (* If "makeClosure" is true the function will need a full closure.
               It may need a full closure even if makeClosure is false if it
               involves a recursive reference which will need a closure. *)
            and copyLambda ({body=lambdaBody, argTypes,
                             name=lambdaName, resultType, localCount, closure=lambdaClosure, ...}: lambdaForm) =
            let
                val newGrefs: loadForm list ref      = ref [] (* non-local references *)
                val newNorefs     = ref 0  (* number of non-local refs *)
                val makeClosureForRecursion = ref false
       
                (* A new table for the new function. *)
                fun prev (closureAddr, closure) =
                let 
                    val loadEntry = List.nth(lambdaClosure, closureAddr)

                    (* Returns the closure address of the non-local *)
                    fun makeClosureEntry([], _) = (* not found - construct new entry *)
                        let
                            val () = newGrefs := loadEntry ::  !newGrefs;
                            val newAddr = !newNorefs + 1;
                        in
                            newNorefs := newAddr; (* increment count *)
                            newAddr-1
                        end
        
                    |   makeClosureEntry(oldEntry :: t, newAddr) =
                        if oldEntry = loadEntry
                        then newAddr-1
                        else makeClosureEntry(t, newAddr - 1)

                    (* Set the closure flag if necessary and get the argument props.
                       At this point we discard the "Load" entry returned by nonLocals
                       and "recursive".  The closure will be processed later. *)
                    val argProps =
                        case loadEntry of
                            LoadLocal addr =>
                            let
                                val () =
                                    if closure 
                                    then Array.update (closuresForLocals, addr, true)
                                    else ()
                            in
                                Array.sub(argProperties, addr)
                            end

                        |   LoadArgument addr => (argClosure(addr, closure); [])

                        |   LoadRecursive => (recursive closure; [])
                            
                        |   LoadClosure entry => #2 (nonLocals (entry, closure))
                in
                    (* Just return the closure entry. *)
                    (P2LoadClosure(makeClosureEntry (!newGrefs, !newNorefs)), argProps)
                end

                fun recCall closure =
                    (* Reference to the closure itself. *)
                    ( if closure then makeClosureForRecursion := true else (); P2LoadRecursive )

                local
                    datatype tri = TriUnref | TriCall | TriClosure
                    val argClosureArray = Array.array(List.length argTypes, TriUnref)
                in
                    fun argClosure(n, t) =
                        Array.update(argClosureArray, n,
                            (* If this is true it requires a closure.  If it is false it
                               requires a closure if any other reference does. *)
                            if t orelse Array.sub(argClosureArray, n) = TriClosure then TriClosure else TriCall)
                    fun closureFreeArgs() =
                        Array.foldri(fn (n, TriCall, l) => n :: l | (_, _, l) => l) [] argClosureArray
                end

                (* process the body *)
                val newLocalAddresses = ref 0
                val (insertedCode, _) =
                    copyCode (lambdaBody, prev, recCall, localCount, newLocalAddresses, argClosure)
                val globalRefs = !newGrefs
                val cfArgs = closureFreeArgs()
            in
                (P2Lambda 
                    {
                        body          = insertedCode,
                        name          = lambdaName,
                        closure       = [],
                        argTypes      = map #1 argTypes,
                        resultType    = resultType,
                        localCount    = ! newLocalAddresses,
                        heapClosure   = false
                    },
                 globalRefs, ! makeClosureForRecursion, cfArgs)
            end (* copyLambda *)

                (* Copy the closure of a function which has previously been
                processed by copyLambda. *)
            and copyProcClosure (P2Lambda{ body, name, argTypes,
                                           resultType, localCount, ...}, newClosure, heapClosure) =
                let
                    (* process the non-locals in this function *)
                    (* If a heap closure is needed then any functions referred to
                       from the closure also need heap closures.*)
                    fun makeLoads ext = locaddr(ext, heapClosure)
               
                    val copyRefs = rev (map makeLoads newClosure)
                in
                    P2Lambda
                      {
                        body          = body,
                        name          = name,
                        closure       = copyRefs,
                        argTypes      = argTypes,
                        resultType    = resultType,
                        localCount    = localCount,
                        heapClosure   = heapClosure orelse null copyRefs (* False if closure is empty *)
                      }
                end
            |  copyProcClosure(pt, _, _) = pt (* may now be a constant *)
            (* end copyProcClosure *)
        in
            case pt of
                Lambda lam => 
                    let
                        val (copiedLambda, newClosure, _, cfArgs) = copyLambda lam
                        val code = copyProcClosure (copiedLambda, newClosure, true)
                        val props =
                            if null cfArgs then [] else [Universal.tagInject closureFreeArgsTag cfArgs]
                    in
                        (code, props)
                    end

            |   c as Newenv(_, exp) =>
                    let
                        val code = insert c

                        fun getProps(Extract(LoadLocal addr)) =
                            let
                                val cfArgs = Array.sub(argProperties, addr)
                            in
                                if null cfArgs then [] else [Universal.tagInject closureFreeArgsTag cfArgs]
                            end

                        |   getProps(Tuple { fields, ...}) =
                            let
                                val fieldProps = map getProps fields
                            in
                                if List.all null fieldProps
                                then []
                                else [Universal.tagInject CodeTags.tupleTag fieldProps]
                            end

                        |   getProps _ = []

                        val props = getProps exp
                     in
                        (code, props)
                    end

            |   c as Constnt(_, p) => (insert c, p)

            |   pt => (insert pt, [])
        end (* copyCode *)

        val outputAddresses = ref 0
        fun topLevel _ = raise InternalError "outer level reached in copyCode"
        val (insertedCode, argProperties) = 
            copyCode (pt, topLevel, topLevel, localAddressCount, outputAddresses, fn _ => ())
    in
        (insertedCode, !outputAddresses, argProperties)
    end (* staticLinkAndCases *)

    fun codeGenerate(lambda: lambdaForm, debugSwitches, closure) =
    let
        val (code, localCount, argProperties) = staticLinkAndCases(Lambda lambda, 0)
        val backendCode = lifeTimes(code, localCount)
        val () =
            if DEBUG.getParameter DEBUG.codetreeAfterOptTag debugSwitches
            then PRETTY.getCompilerOutput debugSwitches (BACKENDTREE.pretty backendCode) else ()
        val bicLambda = case backendCode of BACKENDTREE.BICLambda lam => lam | _ => raise InternalError "Not BICLambda"
        val () = GCODE.gencodeLambda(bicLambda, debugSwitches, closure)
    in
        argProperties
    end
    
    (* Sharing can be copied from CODETREE. *)
end;<|MERGE_RESOLUTION|>--- conflicted
+++ resolved
@@ -1147,13 +1147,8 @@
                 (* then we may be able to use a case statement. *)
                 fun findCase (P2BuiltIn(function, argList)) =
                 let
-<<<<<<< HEAD
-                    val isArbitrary = function = RuntimeCalls.POLY_SYS_equala
+                    val isArbitrary = function = RuntimeCalls.POLY_SYS_equal_short_arb
                     val isWord = function = RuntimeCalls.POLY_SYS_word_eq
-=======
-                    val isArbitrary = wordEq (cv, ioOp RuntimeCalls.POLY_SYS_equal_short_arb)
-                    val isWord = wordEq (cv, ioOp RuntimeCalls.POLY_SYS_word_eq)
->>>>>>> fbf508af
                 in
                     if isArbitrary orelse isWord
                     then  (* Should be just two arguments. *)
