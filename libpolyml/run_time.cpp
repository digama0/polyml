--- conflicted
+++ resolved
@@ -203,15 +203,9 @@
     }
     
     DEREFEXNHANDLE(exnHandle)->ex_id   = TAGGED(id);
-<<<<<<< HEAD
     DEREFEXNHANDLE(exnHandle)->ex_name = pushed_name->Word();
     DEREFEXNHANDLE(exnHandle)->arg     = arg->Word();
-    DEREFEXNHANDLE(exnHandle)->ex_location = TAGGED(0);
-=======
-    DEREFEXNHANDLE(exnHandle)->ex_name = DEREFWORD(pushed_name);
-    DEREFEXNHANDLE(exnHandle)->arg     = DEREFWORDHANDLE(arg);
     DEREFEXNHANDLE(exnHandle)->ex_location = location->Word();
->>>>>>> e8d82343
 
     return exnHandle;
 }
@@ -250,34 +244,6 @@
     /*NOTREACHED*/
 }
 
-<<<<<<< HEAD
-// Raise a SysErr exception with a given error code.
-// The string part must match the result of OS.errorMsg
-void raiseSyscallError(TaskData *taskData, int err)
-{
-    Handle errornum = Make_sysword(taskData, err);
-    Handle pushed_option = alloc_and_save(taskData, 1);
-    DEREFHANDLE(pushed_option)->Set(0, errornum->Word()); /* SOME err */
-    Handle pushed_name = errorMsg(taskData, err); // Generate the string.
-    Handle pair = alloc_and_save(taskData, 2);
-    DEREFHANDLE(pair)->Set(0, pushed_name->Word());
-    DEREFHANDLE(pair)->Set(1, pushed_option->Word());
-
-    raise_exception(taskData, EXC_syserr, pair);
-}
-
-// Raise a SysErr exception which does not correspond to an error code.
-void raiseSyscallMessage(TaskData *taskData, const char *errmsg)
-{
-    Handle pushed_option = SAVE(NONE_VALUE); /* NONE */
-    Handle pushed_name = SAVE(C_string_to_Poly(taskData, errmsg));
-    Handle pair = alloc_and_save(taskData, 2);
-    DEREFHANDLE(pair)->Set(0, pushed_name->Word());
-    DEREFHANDLE(pair)->Set(1, pushed_option->Word());
-
-    raise_exception(taskData, EXC_syserr, pair);
-}
-=======
 // This is called via a macro that puts in the file name and line number.
 void raiseSycallWithLocation(TaskData *taskData, const char *errmsg, int err, const char *file, int line)
 {
@@ -286,9 +252,8 @@
         Handle pushed_option = SAVE(NONE_VALUE); /* NONE */
         Handle pushed_name = SAVE(C_string_to_Poly(taskData, errmsg));
         Handle pair = alloc_and_save(taskData, 2);
-        DEREFHANDLE(pair)->Set(0, DEREFWORDHANDLE(pushed_name));
-        DEREFHANDLE(pair)->Set(1, DEREFWORDHANDLE(pushed_option));
->>>>>>> e8d82343
+        DEREFHANDLE(pair)->Set(0, pushed_name->Word());
+        DEREFHANDLE(pair)->Set(1, pushed_option->Word());
 
         raise_exception(taskData, EXC_syserr, pair, file, line);
     }
@@ -296,11 +261,11 @@
     {
         Handle errornum = Make_sysword(taskData, err);
         Handle pushed_option = alloc_and_save(taskData, 1);
-        DEREFHANDLE(pushed_option)->Set(0, DEREFWORDHANDLE(errornum)); /* SOME err */
+        DEREFHANDLE(pushed_option)->Set(0, errornum->Word()); /* SOME err */
         Handle pushed_name = errorMsg(taskData, err); // Generate the string.
         Handle pair = alloc_and_save(taskData, 2);
-        DEREFHANDLE(pair)->Set(0, DEREFWORDHANDLE(pushed_name));
-        DEREFHANDLE(pair)->Set(1, DEREFWORDHANDLE(pushed_option));
+        DEREFHANDLE(pair)->Set(0, pushed_name->Word());
+        DEREFHANDLE(pair)->Set(1, pushed_option->Word());
 
         raise_exception(taskData, EXC_syserr, pair, file, line);
     }
