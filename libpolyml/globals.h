--- conflicted
+++ resolved
@@ -2,13 +2,9 @@
     Title:  Globals for the system.
     Author:     Dave Matthews, Cambridge University Computer Laboratory
 
-<<<<<<< HEAD
     Copyright David C. J. Matthews 2017
 
     Copyright (c) 2000-7
-=======
-    Copyright (c) 2000
->>>>>>> dafafcb4
         Cambridge University Technical Services Limited
 
      Further work copyright David C.J. Matthews 2006-18
