--- conflicted
+++ resolved
@@ -88,17 +88,11 @@
 #define INSTR_local_13              0x49
 #define INSTR_local_14              0x4a
 #define INSTR_local_15              0x4b
-<<<<<<< HEAD
 #define INSTR_arbAdd                0x4c
 #define INSTR_arbSubtract           0x4d
 #define INSTR_arbMultiply           0x4e
-#define INSTR_enterIntArm64         0x4f
 #define INSTR_reset_1               0x50
 #define INSTR_reset_2               0x51
-=======
-#define INSTR_reset_1       0x50
-#define INSTR_reset_2       0x51
->>>>>>> e8e13c4e
 #define INSTR_no_op                 0x52
 #define INSTR_indirectClosureBB     0x54
 #define INSTR_constAddr8_0          0x55
@@ -173,11 +167,7 @@
 #define INSTR_allocWordMemory   0xda
 #define INSTR_loadMLByte        0xdc
 #define INSTR_storeMLByte       0xe4
-<<<<<<< HEAD
-=======
 #define INSTR_enterIntArm64         0xe9
-#define INSTR_blockMoveWordLegacy   0xeb
->>>>>>> e8e13c4e
 #define INSTR_blockMoveByte     0xec
 #define INSTR_blockEqualByte    0xed
 #define INSTR_blockCompareByte  0xee
