--- conflicted
+++ resolved
@@ -88,18 +88,13 @@
 #define INSTR_local_13              0x49
 #define INSTR_local_14              0x4a
 #define INSTR_local_15              0x4b
-<<<<<<< HEAD
 #define INSTR_arbAdd                0x4c
 #define INSTR_arbSubtract           0x4d
 #define INSTR_arbMultiply           0x4e
+#define INSTR_enterIntArm64         0x4f
 #define INSTR_reset_1               0x50
 #define INSTR_reset_2               0x51
-=======
-#define INSTR_enterIntArm64         0x4f
-#define INSTR_reset_1       0x50
-#define INSTR_reset_2       0x51
 #define INSTR_no_op                 0x52
->>>>>>> 258c2c78
 #define INSTR_indirectClosureBB     0x54
 #define INSTR_constAddr8_0          0x55
 #define INSTR_constAddr8_1          0x56
