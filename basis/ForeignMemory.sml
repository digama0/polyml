(*
    Title:      Foreign Function Interface: memory operations
    Author:     David Matthews
    Copyright   David Matthews 2015, 2017, 2019-20

    This library is free software; you can redistribute it and/or
    modify it under the terms of the GNU Lesser General Public
    License version 2.1 as published by the Free Software Foundation.
    
    This library is distributed in the hope that it will be useful,
    but WITHOUT ANY WARRANTY; without even the implied warranty of
    MERCHANTABILITY or FITNESS FOR A PARTICULAR PURPOSE.  See the GNU
    Lesser General Public License for more details.
    
    You should have received a copy of the GNU Lesser General Public
    License along with this library; if not, write to the Free Software
    Foundation, Inc., 51 Franklin St, Fifth Floor, Boston, MA  02110-1301  USA
*)


structure ForeignMemory :>
    sig
        eqtype volatileRef
        val volatileRef: SysWord.word -> volatileRef
        val setVolatileRef: volatileRef * SysWord.word -> unit
        val getVolatileRef: volatileRef -> SysWord.word
        
        eqtype voidStar
        val voidStar2Sysword: voidStar -> SysWord.word
        val sysWord2VoidStar: SysWord.word -> voidStar
        val null: voidStar
        
        (* Helper functions to add a word value to an address.
           From 5.8.2 the word value is treated as signed. *)
        val ++ : voidStar * word -> voidStar
        val -- : voidStar * word -> voidStar
        
        (* Remember an address except across loads. *)
        val memoise: ('a -> voidStar) ->'a -> unit -> voidStar
        
        exception Memory

        (* malloc - allocate memory.  N.B. argument is the number of bytes.
           Raises Memory exception if it cannot allocate. *)
        val malloc: word -> voidStar
        (* free - free allocated memory. *)
        val free: voidStar -> unit

        (* alloca: allocate temporary memory on the C-stack and call the function.
           The memory is deallocated when the function returns or raises and exception. *)
        val alloca: word * (voidStar -> 'a) -> 'a

        (* Load and store a value.  From 5.8.2 the offset is
           treated as signed. *)
        val get8:  voidStar * Word.word -> Word8.word
        val get16: voidStar * Word.word -> Word.word
        val get32: voidStar * Word.word -> Word32.word
        val get64: voidStar * Word.word -> SysWord.word
        val set8:  voidStar * Word.word * Word8.word -> unit
        val set16: voidStar * Word.word * Word.word -> unit
        val set32: voidStar * Word.word * Word32.word -> unit
        val set64: voidStar * Word.word * SysWord.word -> unit

        val getFloat:   voidStar * Word.word -> real
        val getDouble:  voidStar * Word.word -> real
        val setFloat:   voidStar * Word.word * real -> unit
        val setDouble:  voidStar * Word.word * real -> unit

        val getAddress: voidStar * Word.word -> voidStar
        val setAddress: voidStar * Word.word * voidStar -> unit
    end
=
struct
    open ForeignConstants
    open ForeignMemory
    
    exception Foreign = Foreign.Foreign

    fun id x = x
    (* Internal utility function. *)
    fun alignUp(s, align) = Word.andb(s + align-0w1, ~ align)

    (* Both volatileRef and SysWord.word are the ADDRESSes of the actual value. *)
    type volatileRef = word ref

    val memMove: SysWord.word * SysWord.word * word * word* word -> unit = RunCall.moveBytes
   
    fun volatileRef init =
    let
        (* Allocate a single word marked as mutable, weak, no-overwrite, byte. *)
        (* A weak byte cell is cleared to zero when it is read in either from the
           executable or from a saved state.  Using the no-overwrite bit ensures
           that if it is contained in the executable it won't be changed by loading
           a saved state but there's a problem if it is contained in a parent state.
           Then loading a child state will clear it because we reload all the parents
           when we load a child. *)
        val v = RunCall.allocateWordMemory(sysWordSize div wordSize, 0wx69, 0w0)
        (* Copy the SysWord into it. *)
        val () = memMove(init, RunCall.unsafeCast v, 0w0, 0w0, sysWordSize)
    in
        v
    end

    fun setVolatileRef(v, i) = memMove(i, RunCall.unsafeCast v, 0w0, 0w0, sysWordSize)

    fun getVolatileRef var =
    let
        (* Allocate a single word marked as mutable, byte. *)
        val v = RunCall.allocateByteMemory(sysWordSize div wordSize, 0wx41)
        val () = memMove(RunCall.unsafeCast var, v, 0w0, 0w0, sysWordSize)
        val () = RunCall.clearMutableBit v
    in
        v
    end

    type voidStar = SysWord.word
    val voidStar2Sysword = id and sysWord2VoidStar = id (* Exported conversions *)
    val null: voidStar = 0w0
        
    infix 6 ++ --
    (* Helper operations to add a constant to an address.
       These now treat the offset as signed so that adding ~1 is
       the same as subtracting 1. *)
    fun s ++ w = s + SysWord.fromLarge(Word.toLargeX w)
    and s -- w = s - SysWord.fromLarge(Word.toLargeX w)

    fun 'a memoise(f: 'a -> voidStar) (a: 'a) : unit -> voidStar =
    let
        (* Initialise to zero.  That means the function won't be
           executed until we actually want the result. *)
        val v = volatileRef 0w0
    in
        (* If we've reloaded the volatile ref it will have been reset to zero.
           We need to execute the function and set it. *)
        fn () => (case getVolatileRef v of 0w0 => let val r = f a in setVolatileRef(v, r); r end | r => r)
    end

    exception Memory

    (* Get and set addresses.  This is a bit messy because it has to compile on 64-bits as well as 32-bits. *)
    val getAddress: voidStar * Word.word -> voidStar =
        if sysWordSize = 0w4 then Word32.toLargeWord o get32 else get64
    val setAddress: voidStar * Word.word * voidStar -> unit =
        if sysWordSize = 0w4 then fn (s, i, v) => set32(s, i, Word32.fromLargeWord v) else set64

    local
        val systemMalloc: word -> voidStar = RunCall.rtsCallFull1 "PolyFFIMalloc"
        (*val systemFree: word -> unit = RunCall.rtsCallFast1 "PolyFFIFree"*)
        
        (* Simple malloc/free implementation to reduce the number of RTS calls needed. *)
        val lock = Thread.Mutex.mutex()
        (* It would be possible to chain the free list in the C memory
           itself.  For the moment we don't do that.
           The free list is the list of chunks ordered by increasing
           address.  That allows us to merge adjacent free blocks. *)
<<<<<<< HEAD
        val freeList: {address: SysWord.word, size: word} list ref = LibrarySupport.noOverwriteRef nil
        (* Clear it once on entry. *)
        val () = LibrarySupport.addOnEntry (fn _ => freeList := nil)
=======
        val freeList: {address: SysWord.word, size: word} list ref = LibrarySupport.volatileListRef()
>>>>>>> aff77383

        (* Assume that if we align to the maximum of these we're all right. *)
        val maxAlign = Word.max(#align saDouble, Word.max(LibrarySupport.sysWordSize(*#align saPointer*), 0w8(*#align saSint64*)))
        (* We need a length word in each object we allocate but we need enough
           padding to align the result. *)
        val overhead = alignUp(sysWordSize, maxAlign)
        val chunkSize = 0w4096 (* Configure this. *)

        fun addFree(entry, []) = [entry]
        |   addFree(entry, this :: rest) =
            if #address entry < #address this
            then
            (
                if #address entry ++ #size entry = #address this
                then (* New entry is immediately before old one - merge. *)
                    {address= #address entry, size = #size entry + #size this } :: rest
                else entry :: this :: rest
            )
            else if #address this ++ #size this = #address entry
            then (* New entry is immediately after this - merge.  Continue because it could
                    also merge with an entry after this as well. *)
                addFree({address= #address this, size= #size entry + #size this}, rest)
            else this :: addFree(entry, rest) (* Search on. *)

        (* Find free space. *)
        fun findFree (_, []) = (NONE, [])
        |   findFree (space, (this as {size, address}) :: tl) =
            if space = size
            then (SOME address, tl)
            else if space < size
            then (SOME address, {size=size-space, address=address ++ space} :: tl)
            else
            let
                val (res, rest) = findFree(space, tl)
            in
                (res, this :: rest)
            end

        fun freeMem s =
        let
            val addr = s -- overhead
            val size = Word.fromLarge(SysWord.toLarge(getAddress(addr, 0w0)))
        in
            freeList := addFree({address=addr, size=size}, !freeList)
        end
        
        fun allocMem s =
        let
            val space = alignUp(s + overhead, maxAlign)
            val (found, newList) = findFree(space, !freeList)
        in
            case found of
                NONE =>
                let
                    (* Need more memory *)
                    val requestSpace = Word.max(chunkSize, space)
                    val newSpace = systemMalloc requestSpace
                    val _ = newSpace <> null orelse raise Memory
                in
                    (* Add the space to the free list in the appropriate place. *)
                    freeList := addFree({address=newSpace, size=requestSpace}, !freeList);
                    allocMem s (* Repeat - should succeed now. *)
                end
            |   SOME address =>
                let
                    val () = freeList := newList (* Update the free list *)
                    (* Store the length in the first word. *)
                    val () = setAddress(address, 0w0, SysWord.fromLarge(Word.toLarge space))
                in
                    address ++ overhead
                end
        end
    in
        val malloc: word -> voidStar = ThreadLib.protect lock allocMem
        fun free v = if v = null then () else ThreadLib.protect lock freeMem v

        (* Allocate space on the C stack.  This is faster than using malloc/free. *)
        fun alloca(length, f) =
        let
            (* This must be at least 16 byte aligned. *)
            val aligned = alignUp(length, Word.max(maxAlign, 0w16))
            val space = allocCStack aligned
        in
            f space before freeCStack(space, aligned)
                handle exn => (freeCStack(space, aligned); raise exn)
        end
    end
end;
<|MERGE_RESOLUTION|>--- conflicted
+++ resolved
@@ -153,13 +153,7 @@
            itself.  For the moment we don't do that.
            The free list is the list of chunks ordered by increasing
            address.  That allows us to merge adjacent free blocks. *)
-<<<<<<< HEAD
-        val freeList: {address: SysWord.word, size: word} list ref = LibrarySupport.noOverwriteRef nil
-        (* Clear it once on entry. *)
-        val () = LibrarySupport.addOnEntry (fn _ => freeList := nil)
-=======
         val freeList: {address: SysWord.word, size: word} list ref = LibrarySupport.volatileListRef()
->>>>>>> aff77383
 
         (* Assume that if we align to the maximum of these we're all right. *)
         val maxAlign = Word.max(#align saDouble, Word.max(LibrarySupport.sysWordSize(*#align saPointer*), 0w8(*#align saSint64*)))
