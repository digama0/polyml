(*
    Title:      Foreign Function Interface: memory operations
    Author:     David Matthews
<<<<<<< HEAD
    Copyright   David Matthews 2015, 2017, 2019
=======
    Copyright   David Matthews 2015, 2017, 2019-20
>>>>>>> d88a3edc

    This library is free software; you can redistribute it and/or
    modify it under the terms of the GNU Lesser General Public
    License version 2.1 as published by the Free Software Foundation.
    
    This library is distributed in the hope that it will be useful,
    but WITHOUT ANY WARRANTY; without even the implied warranty of
    MERCHANTABILITY or FITNESS FOR A PARTICULAR PURPOSE.  See the GNU
    Lesser General Public License for more details.
    
    You should have received a copy of the GNU Lesser General Public
    License along with this library; if not, write to the Free Software
    Foundation, Inc., 51 Franklin St, Fifth Floor, Boston, MA  02110-1301  USA
*)


structure ForeignMemory :>
    sig
        eqtype volatileRef
        val volatileRef: SysWord.word -> volatileRef
        val setVolatileRef: volatileRef * SysWord.word -> unit
        val getVolatileRef: volatileRef -> SysWord.word
        
        eqtype voidStar
        val voidStar2Sysword: voidStar -> SysWord.word
        val sysWord2VoidStar: SysWord.word -> voidStar
        val null: voidStar
        
        (* Helper functions to add a word value to an address.
           From 5.8.2 the word value is treated as signed. *)
        val ++ : voidStar * word -> voidStar
        val -- : voidStar * word -> voidStar
        
        (* Remember an address except across loads. *)
        val memoise: ('a -> voidStar) ->'a -> unit -> voidStar
        
        exception Memory

        (* malloc - allocate memory.  N.B. argument is the number of bytes.
           Raises Memory exception if it cannot allocate. *)
        val malloc: word -> voidStar
        (* free - free allocated memory. *)
        val free: voidStar -> unit

<<<<<<< HEAD
        (* alloca: allocate temporary memory on the C-stack and call the function.
           The memory is deallocated when the function returns or raises and exception. *)
        val alloca: word * (voidStar -> 'a) -> 'a

=======
        (* Load and store a value.  From 5.8.2 the offset is
           treated as signed. *)
>>>>>>> d88a3edc
        val get8:  voidStar * Word.word -> Word8.word
        val get16: voidStar * Word.word -> Word.word
        val get32: voidStar * Word.word -> Word32.word
        val get64: voidStar * Word.word -> SysWord.word
        val set8:  voidStar * Word.word * Word8.word -> unit
        val set16: voidStar * Word.word * Word.word -> unit
        val set32: voidStar * Word.word * Word32.word -> unit
        val set64: voidStar * Word.word * SysWord.word -> unit

        val getFloat:   voidStar * Word.word -> real
        val getDouble:  voidStar * Word.word -> real
        val setFloat:   voidStar * Word.word * real -> unit
        val setDouble:  voidStar * Word.word * real -> unit

        val getAddress: voidStar * Word.word -> voidStar
        val setAddress: voidStar * Word.word * voidStar -> unit
    end
=
struct
    open ForeignConstants
    open ForeignMemory
    
    exception Foreign = Foreign.Foreign

    fun id x = x
    (* Internal utility function. *)
    fun alignUp(s, align) = Word.andb(s + align-0w1, ~ align)

    (* Both volatileRef and SysWord.word are the ADDRESSes of the actual value. *)
    type volatileRef = word ref

    val memMove: SysWord.word * SysWord.word * word * word* word -> unit = RunCall.moveBytes
   
    fun volatileRef init =
    let
        (* Allocate a single word marked as mutable, weak, no-overwrite, byte. *)
        (* A weak byte cell is cleared to zero when it is read in either from the
           executable or from a saved state.  Using the no-overwrite bit ensures
           that if it is contained in the executable it won't be changed by loading
           a saved state but there's a problem if it is contained in a parent state.
           Then loading a child state will clear it because we reload all the parents
           when we load a child. *)
        val v = RunCall.allocateWordMemory(sysWordSize div wordSize, 0wx69, 0w0)
        (* Copy the SysWord into it. *)
        val () = memMove(init, RunCall.unsafeCast v, 0w0, 0w0, sysWordSize)
    in
        v
    end

    fun setVolatileRef(v, i) = memMove(i, RunCall.unsafeCast v, 0w0, 0w0, sysWordSize)

    fun getVolatileRef var =
    let
        (* Allocate a single word marked as mutable, byte. *)
        val v = RunCall.allocateByteMemory(sysWordSize div wordSize, 0wx41)
        val () = memMove(RunCall.unsafeCast var, v, 0w0, 0w0, sysWordSize)
        val () = RunCall.clearMutableBit v
    in
        v
    end

    type voidStar = SysWord.word
    val voidStar2Sysword = id and sysWord2VoidStar = id (* Exported conversions *)
    val null: voidStar = 0w0
        
    infix 6 ++ --
    (* Helper operations to add a constant to an address.
       These now treat the offset as signed so that adding ~1 is
       the same as subtracting 1. *)
    fun s ++ w = s + SysWord.fromLarge(Word.toLargeX w)
    and s -- w = s - SysWord.fromLarge(Word.toLargeX w)

    fun 'a memoise(f: 'a -> voidStar) (a: 'a) : unit -> voidStar =
    let
        (* Initialise to zero.  That means the function won't be
           executed until we actually want the result. *)
        val v = volatileRef 0w0
    in
        (* If we've reloaded the volatile ref it will have been reset to zero.
           We need to execute the function and set it. *)
        fn () => (case getVolatileRef v of 0w0 => let val r = f a in setVolatileRef(v, r); r end | r => r)
    end

    exception Memory

    (* Get and set addresses.  This is a bit messy because it has to compile on 64-bits as well as 32-bits. *)
    val getAddress: voidStar * Word.word -> voidStar =
        if sysWordSize = 0w4 then Word32.toLargeWord o get32 else get64
    val setAddress: voidStar * Word.word * voidStar -> unit =
        if sysWordSize = 0w4 then fn (s, i, v) => set32(s, i, Word32.fromLargeWord v) else set64

    local
        val systemMalloc: word -> voidStar = RunCall.rtsCallFull1 "PolyFFIMalloc"
        (*val systemFree: word -> unit = RunCall.rtsCallFast1 "PolyFFIFree"*)
        
        (* Simple malloc/free implementation to reduce the number of RTS calls needed. *)
        val lock = Thread.Mutex.mutex()
        (* It would be possible to chain the free list in the C memory
           itself.  For the moment we don't do that.
           The free list is the list of chunks ordered by increasing
           address.  That allows us to merge adjacent free blocks. *)
        val freeList: {address: SysWord.word, size: word} list ref = LibrarySupport.noOverwriteRef nil
        (* Clear it once on entry. *)
        val () = LibrarySupport.addOnEntry (fn _ => freeList := nil)

        (* Assume that if we align to the maximum of these we're all right. *)
        val maxAlign = Word.max(#align saDouble, Word.max(LibrarySupport.sysWordSize(*#align saPointer*), 0w8(*#align saSint64*)))
        (* We need a length word in each object we allocate but we need enough
           padding to align the result. *)
        val overhead = alignUp(sysWordSize, maxAlign)
        val chunkSize = 0w4096 (* Configure this. *)

        fun addFree(entry, []) = [entry]
        |   addFree(entry, this :: rest) =
            if #address entry < #address this
            then
            (
                if #address entry ++ #size entry = #address this
                then (* New entry is immediately before old one - merge. *)
                    {address= #address entry, size = #size entry + #size this } :: rest
                else entry :: this :: rest
            )
            else if #address this ++ #size this = #address entry
            then (* New entry is immediately after this - merge.  Continue because it could
                    also merge with an entry after this as well. *)
                addFree({address= #address this, size= #size entry + #size this}, rest)
            else this :: addFree(entry, rest) (* Search on. *)

        (* Find free space. *)
        fun findFree (_, []) = (NONE, [])
        |   findFree (space, (this as {size, address}) :: tl) =
            if space = size
            then (SOME address, tl)
            else if space < size
            then (SOME address, {size=size-space, address=address ++ space} :: tl)
            else
            let
                val (res, rest) = findFree(space, tl)
            in
                (res, this :: rest)
            end

        fun freeMem s =
        let
            val addr = s -- overhead
            val size = Word.fromLarge(SysWord.toLarge(getAddress(addr, 0w0)))
        in
            freeList := addFree({address=addr, size=size}, !freeList)
        end
        
        fun allocMem s =
        let
            val space = alignUp(s + overhead, maxAlign)
            val (found, newList) = findFree(space, !freeList)
        in
            case found of
                NONE =>
                let
                    (* Need more memory *)
                    val requestSpace = Word.max(chunkSize, space)
                    val newSpace = systemMalloc requestSpace
                    val _ = newSpace <> null orelse raise Memory
                in
                    (* Add the space to the free list in the appropriate place. *)
                    freeList := addFree({address=newSpace, size=requestSpace}, !freeList);
                    allocMem s (* Repeat - should succeed now. *)
                end
            |   SOME address =>
                let
                    val () = freeList := newList (* Update the free list *)
                    (* Store the length in the first word. *)
                    val () = setAddress(address, 0w0, SysWord.fromLarge(Word.toLarge space))
                in
                    address ++ overhead
                end
        end
    in
        val malloc: word -> voidStar = ThreadLib.protect lock allocMem
        fun free v = if v = null then () else ThreadLib.protect lock freeMem v

        (* Allocate space on the C stack.  This is faster than using malloc/free. *)
        fun alloca(length, f) =
        let
            (* This must be at least 16 byte aligned. *)
            val aligned = alignUp(length, Word.max(maxAlign, 0w16))
            val space = allocCStack aligned
        in
            f space before freeCStack(space, aligned)
                handle exn => (freeCStack(space, aligned); raise exn)
        end
    end
end;
<|MERGE_RESOLUTION|>--- conflicted
+++ resolved
@@ -1,11 +1,7 @@
 (*
     Title:      Foreign Function Interface: memory operations
     Author:     David Matthews
-<<<<<<< HEAD
-    Copyright   David Matthews 2015, 2017, 2019
-=======
     Copyright   David Matthews 2015, 2017, 2019-20
->>>>>>> d88a3edc
 
     This library is free software; you can redistribute it and/or
     modify it under the terms of the GNU Lesser General Public
@@ -50,15 +46,12 @@
         (* free - free allocated memory. *)
         val free: voidStar -> unit
 
-<<<<<<< HEAD
         (* alloca: allocate temporary memory on the C-stack and call the function.
            The memory is deallocated when the function returns or raises and exception. *)
         val alloca: word * (voidStar -> 'a) -> 'a
 
-=======
         (* Load and store a value.  From 5.8.2 the offset is
            treated as signed. *)
->>>>>>> d88a3edc
         val get8:  voidStar * Word.word -> Word8.word
         val get16: voidStar * Word.word -> Word.word
         val get32: voidStar * Word.word -> Word32.word
